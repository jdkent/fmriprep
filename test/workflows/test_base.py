''' Testing module for fmriprep.workflows.base '''
import mock

from fmriprep.workflows.base import wf_ds054_type, wf_ds005_type
from test.workflows.utilities import TestWorkflow

@mock.patch('fmriprep.interfaces.BIDSDataGrabber') # no actual BIDS dir necessary
class TestBase(TestWorkflow):

    def test_wf_ds054_type(self, _):
        # set up
        mock_subject_data = {'t1w': ['um'], 'sbref': ['um'], 'func': 'um',
                             'fmap': ['phase']}
        mock_settings = {'output_dir': '.', 'work_dir': '.',
                         'ants_nthreads': 1, 'biggest_epi_file_size_gb': 1,
                         'skip_native': False}

        # run
        wf054 = wf_ds054_type(mock_subject_data, mock_settings)
        wf054.write_graph()

        # assert

        # check some key paths
<<<<<<< HEAD
        # self.assert_circular(wf054, [
        #     ('SBrefSpatialNormalization', 'BIDSDatasource',
        #      [('outputnode.mat_sbr_to_t1', 'subject_data')]),
        #     ('EPIUnwarpWorkflow', 'BIDSDatasource', [('outputnode.epi_mean', 'subject_data')]),
        #     ('ConfoundDiscoverer', 'BIDSDatasource',
        #      [('outputnode.confounds_file', 'subject_data')]),
        #     ('EPI_SBrefRegistration', 'BIDSDatasource', [('outputnode.out_mat', 'subject_data')]),
        #     ('EPIUnwarpWorkflow', 'EPI_HMC', [('outputnode.epi_mean', 'inputnode.epi')]),
        #     ('ConfoundDiscoverer', 'EPI_HMC', [('outputnode.confounds_file', 'inputnode.epi')]),
        #     ('EPI_SBrefRegistration', 'EPI_HMC', [('outputnode.out_mat', 'inputnode.epi')])
        # ])
=======
        self.assert_circular(wf054, [
            ('ref_epi_t1_registration', 'BIDSDatasource',
             [('outputnode.mat_epi_to_t1', 'subject_data')]),
            ('EPIUnwarpWorkflow', 'BIDSDatasource', [('outputnode.epi_mean', 'subject_data')]),
            ('ConfoundDiscoverer', 'BIDSDatasource',
             [('outputnode.confounds_file', 'subject_data')]),
            ('EPI_SBrefRegistration', 'BIDSDatasource', [('outputnode.out_mat', 'subject_data')]),
            ('EPIUnwarpWorkflow', 'EPI_HMC', [('outputnode.epi_mean', 'inputnode.epi')]),
            ('ConfoundDiscoverer', 'EPI_HMC', [('outputnode.confounds_file', 'inputnode.epi')]),
            ('EPI_SBrefRegistration', 'EPI_HMC', [('outputnode.out_mat', 'inputnode.epi')])
        ])
>>>>>>> 9a71cb01

        # Make sure mandatory inputs are set/connected
        self._assert_mandatory_inputs_set(wf054)

    def test_wf_ds005_type(self, _):
        # set up
        mock_subject_data = {'func': ''}
        mock_settings = {'output_dir': '.', 'ants_nthreads': 1,
                         'biggest_epi_file_size_gb': 1,
                         'skip_native': False}

        # run
        wf005 = wf_ds005_type(mock_subject_data, mock_settings)
        wf005.write_graph()

        # assert
        self.assert_circular(wf005, [
            ('EPIMNITransformation', 'BIDSDatasource',
             [('DerivativesHMCMNI.out_file', 'subject_data')]),
            ('EPIMNITransformation', 'EPI_HMC', [('DerivativesHMCMNI.out_file', 'inputnode.epi')]),
            ('ref_epi_t1_registration', 'EPI_HMC', [('outputnode.mat_epi_to_t1', 'inputnode.epi')]),
        ])

        self._assert_mandatory_inputs_set(wf005)

    def _assert_mandatory_inputs_set(self, workflow):
        self.assert_inputs_set(workflow, {
            'BIDSDatasource': ['subject_data'],
            'ConfoundDiscoverer': ['inputnode.fmri_file', 'inputnode.movpar_file',
                                   'inputnode.t1_tpms', 'inputnode.epi_mask',
                                   'inputnode.reference_image',
                                   'inputnode.t1_transform', 'inputnode.t1_transform_flags']
        })<|MERGE_RESOLUTION|>--- conflicted
+++ resolved
@@ -22,19 +22,6 @@
         # assert
 
         # check some key paths
-<<<<<<< HEAD
-        # self.assert_circular(wf054, [
-        #     ('SBrefSpatialNormalization', 'BIDSDatasource',
-        #      [('outputnode.mat_sbr_to_t1', 'subject_data')]),
-        #     ('EPIUnwarpWorkflow', 'BIDSDatasource', [('outputnode.epi_mean', 'subject_data')]),
-        #     ('ConfoundDiscoverer', 'BIDSDatasource',
-        #      [('outputnode.confounds_file', 'subject_data')]),
-        #     ('EPI_SBrefRegistration', 'BIDSDatasource', [('outputnode.out_mat', 'subject_data')]),
-        #     ('EPIUnwarpWorkflow', 'EPI_HMC', [('outputnode.epi_mean', 'inputnode.epi')]),
-        #     ('ConfoundDiscoverer', 'EPI_HMC', [('outputnode.confounds_file', 'inputnode.epi')]),
-        #     ('EPI_SBrefRegistration', 'EPI_HMC', [('outputnode.out_mat', 'inputnode.epi')])
-        # ])
-=======
         self.assert_circular(wf054, [
             ('ref_epi_t1_registration', 'BIDSDatasource',
              [('outputnode.mat_epi_to_t1', 'subject_data')]),
@@ -46,7 +33,6 @@
             ('ConfoundDiscoverer', 'EPI_HMC', [('outputnode.confounds_file', 'inputnode.epi')]),
             ('EPI_SBrefRegistration', 'EPI_HMC', [('outputnode.out_mat', 'inputnode.epi')])
         ])
->>>>>>> 9a71cb01
 
         # Make sure mandatory inputs are set/connected
         self._assert_mandatory_inputs_set(wf054)
