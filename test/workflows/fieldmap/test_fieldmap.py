--- conflicted
+++ resolved
@@ -18,18 +18,6 @@
         }
 
         # SET UP EXPECTATIONS
-<<<<<<< HEAD
-        expected_interfaces = [
-            'DataSink', 'MultiImageMaths', 'ApplyMask', 'FUGUE', 'Merge', 'MathsCommand',
-            'MultiImageMaths', 'IdentityInterface', 'IdentityInterface', 'Function', 'Function',
-            'Function', 'BETRPT', 'N4BiasFieldCorrection', 'IntraModalMerge', 'SpatialFilter',
-            'PRELUDE', 'Function', 'Function', 'DataSink', 'Function', 'IdentityInterface',
-            'ReadSidecarJSON', 'IdentityInterface'
-        ]
-
-        expected_outputs = ['outputnode.fmap', 'outputnode.fmap_mask',
-                            'outputnode.fmap_ref']
-=======
         expected_interfaces = ['Function', 'N4BiasFieldCorrection', 'BETRPT',
                                'MCFLIRT', 'Merge', 'Split', 'TOPUP',
                                'ApplyTOPUP', 'Function',
@@ -37,7 +25,6 @@
                                'IdentityInterface']
         expected_outputs = ['outputnode.fieldmap', 'outputnode.fmap_mask',
                             'outputnode.mag_brain']
->>>>>>> c0ce1e5d
         expected_inputs = ['inputnode.input_images']
 
         # RUN
