--- conflicted
+++ resolved
@@ -34,23 +34,14 @@
     - mkdir -p $HOME/docker; docker save poldracklab/fmriprep:latest > $HOME/docker/image.tar
 test:
   override:
-<<<<<<< HEAD
     - docker run -ti --rm=false --entrypoint="python" poldracklab/fmriprep:latest -m unittest discover test
-    - docker run -ti --rm=false -v $HOME/_build_html/:/_build_html --entrypoint=sphinx-build poldracklab/fmriprep:latest -T -E -b html -d _build/doctrees-readthedocs -D language=en docs/ /_build_html:
+    - docker run -ti --rm=false -v $HOME/_build_html/:/_build_html --entrypoint=sphinx-build poldracklab/fmriprep:latest -T -E -b html -d _build/doctrees-readthedocs -D language=en docs/ /_build_html 2>&1 | tee builddocs.log :
+        timeout: 4800
+    - cat builddocs.log && if grep -q "ERROR" builddocs.log; then false; else true; fi
         timeout: 4800
     - docker run -ti --rm=false -v $HOME/nipype.cfg:/root/.nipype/nipype.cfg:ro -v $HOME/data:/data:ro -v $HOME/ds054/scratch:/scratch -v $HOME/ds054/out:/out poldracklab/fmriprep:latest /data/ds054 /out/ participant --no-freesurfer --debug -w /scratch:
        timeout: 36000
     - docker run -ti --rm=false -v $HOME/nipype.cfg:/root/.nipype/nipype.cfg:ro -v $HOME/data:/data:ro -v $HOME/ds005/scratch:/scratch -v $HOME/ds005/out:/out poldracklab/fmriprep:latest /data/ds005 /out/ participant --no-freesurfer --debug -w /scratch:
-=======
-    - docker run -ti --rm --entrypoint="python" poldracklab/fmriprep:latest -m unittest discover test
-    - docker run -ti --rm -v $HOME/_build_html/:/_build_html --entrypoint=sphinx-build poldracklab/fmriprep:latest -T -E -b html -d _build/doctrees-readthedocs -D language=en docs/ /_build_html 2>&1 | tee builddocs.log :
-        timeout: 4800
-    - cat builddocs.log && if grep -q "ERROR" builddocs.log; then false; else true; fi
-    # Disabling until fieldmaps refactor is ready
-    #- docker run -ti --rm -v $HOME/nipype.cfg:/root/.nipype/nipype.cfg:ro -v $HOME/data:/data:ro -v $HOME/ds054/scratch:/scratch -v $HOME/ds054/out:/out poldracklab/fmriprep:latest /data/ds054 /out/ participant --no-freesurfer --debug -w /scratch:
-    #    timeout: 4800
-    - docker run -ti --rm -v $HOME/nipype.cfg:/root/.nipype/nipype.cfg:ro -v $HOME/data:/data:ro -v $HOME/ds005/scratch:/scratch -v $HOME/ds005/out:/out poldracklab/fmriprep:latest /data/ds005 /out/ participant --no-freesurfer --debug -w /scratch:
->>>>>>> cf8b21d2
        timeout: 4800
     - find ~/ds054/scratch -not -name "*.svg" -not -name "*.html" -not -name "*.svg" -not -name "*.rst" -type f -delete
     - find ~/ds005/scratch -not -name "*.svg" -not -name "*.html" -not -name "*.svg" -not -name "*.rst" -type f -delete
