{
  "title": "fMRIPrep: a robust preprocessing pipeline for functional MRI",
  "description": "<p>fMRIPrep is a robust and easy-to-use pipeline for preprocessing of diverse fMRI data. The transparent workflow dispenses of manual intervention, thereby ensuring the reproducibility of the results.</p>",
  "creators": [
    {
      "name": "Esteban, Oscar",
      "affiliation": "Department of Psychology, Stanford University",
      "orcid": "0000-0001-8435-6191"
    },
    {
      "name": "Blair, Ross",
      "affiliation": "Department of Psychology, Stanford University",
      "orcid": "0000-0003-3007-1056"
    },
    {
      "name": "Markiewicz, Christopher J.",
      "affiliation": "Department of Psychology, Stanford University",
      "orcid": "0000-0002-6533-164X"
    },
    {
      "name": "Berleant, Shoshana L.",
      "affiliation": "Department of Psychology, Stanford University"
    },
    {
      "name": "Moodie, Craig",
      "affiliation": "Stanford University",
      "orcid": "0000-0003-0867-1469"
    },
    {
      "name": "Ma, Feilong",
      "affiliation": "Dartmouth College",
      "orcid": "0000-0002-6838-3971"
    },
    {
      "name": "Isik, Ayse Ilkay",
      "affiliation": "Max Planck Institute for Empirical Aesthetics",
      "orcid": "0000-0002-1652-9297"
    },
    {
      "name": "Erramuzpe, Asier",
      "affiliation": "Computational Neuroimaging Lab, BioCruces Health Research Institute",
      "orcid": "0000-0002-9402-2184"
    },
    {
      "name": "Kent, James D.",
      "affiliation": "Neuroscience Program, University of Iowa",
      "orcid": "0000-0002-4892-2659"
    },
    {
      "name": "Goncalves, Mathias",
      "affiliation": "MIT",
      "orcid": "0000-0002-7252-7771"
    },
    {
      "name": "DuPre, Elizabeth",
      "affiliation": "Montreal Neurological Institute, McGill University",
      "orcid": "0000-0003-1358-196X"
    },
    {
      "name": "Sitek, Kevin R.",
      "affiliation": "Speech & Hearing Bioscience & Technology Program, Harvard University",
      "orcid": "0000-0002-2172-5786"
    },
    {
      "name": "Gomez, Daniel E. P.",
      "affiliation": "Donders Institute for Brain, Cognition and Behaviour, Radboud University Nijmegen",
      "orcid": "0000-0001-8635-021X"
    },
    {
      "name": "Lurie, Daniel J.",
      "affiliation": "Department of Psychology, University of California, Berkeley",
      "orcid": "0000-0001-8012-6399"
    },
    {
      "name": "Ye, Zhifang",
      "affiliation": "State Key Laboratory of Cognitive Neuroscience and Learning, Beijing Normal University",
      "orcid": "0000-0003-0489-2619"
    },
    {
      "name": "Salo, Taylor",
      "affiliation": "Department of Psychology, Florida International University",
      "orcid": "0000-0001-9813-3167"
    },
    {
      "name": "Valabregue, Romain",
      "affiliation": "Cenir, ICM, Paris",
      "orcid": "0000-0002-1814-9570"
    },
    {
      "name": "Amlien, Inge K.",
      "affiliation": "Department of Psychology, University of Oslo",
      "orcid": "0000-0002-8508-9088"
    },
    {
      "name": "Liem, Franz",
      "affiliation": "University of Zurich",
      "orcid": "0000-0003-0646-4810"
    },
    {
      "name": "Jacoby, Nir",
      "affiliation": "Department of Psychology, Columbia University",
      "orcid": "0000-0001-7936-9991"
    },
    {
      "name": "Stojic, Hrvoje",
      "affiliation": "University College London",
      "orcid": "0000-0002-9699-9052"
    },
    {
<<<<<<< HEAD
      "name": "Rivera-Dompenciel, Adriana",
      "affiliation": "Neuroscience Program, University of Iowa",
      "orcid": "0000-0002-3339-4857"
=======
      "name": "Halchenko, Yaroslav O.",
      "affiliation": "Dartmouth College: Hanover, NH, United States",
      "orcid": "0000-0003-3456-2493"
>>>>>>> 13f088c7
    },
    {
      "name": "Poldrack, Russell A.",
      "affiliation": "Department of Psychology, Stanford University",
      "orcid": "0000-0001-6755-0259"
    },
    {
      "name": "Gorgolewski, Krzysztof J.",
      "affiliation": "Department of Psychology, Stanford University",
      "orcid": "0000-0003-3321-7583"
    }
  ],
  "keywords": [
    "neuroimaging",
    "workflow",
    "pipeline",
    "preprocessing",
    "fMRI",
    "BIDS"
  ],
  "related_identifiers": [
    {
      "identifier": "https://fmriprep.org",
      "relation": "documents",
      "scheme": "url"
    },
    {
      "identifier": "10.1038/s41592-018-0235-4",
      "relation": "isPartOf",
      "scheme": "doi"
    }
  ],
  "license": "BSD-3-Clause",
  "upload_type": "software"
}<|MERGE_RESOLUTION|>--- conflicted
+++ resolved
@@ -107,15 +107,14 @@
       "orcid": "0000-0002-9699-9052"
     },
     {
-<<<<<<< HEAD
+      "name": "Halchenko, Yaroslav O.",
+      "affiliation": "Dartmouth College: Hanover, NH, United States",
+      "orcid": "0000-0003-3456-2493"
+    },
+    {
       "name": "Rivera-Dompenciel, Adriana",
       "affiliation": "Neuroscience Program, University of Iowa",
       "orcid": "0000-0002-3339-4857"
-=======
-      "name": "Halchenko, Yaroslav O.",
-      "affiliation": "Dartmouth College: Hanover, NH, United States",
-      "orcid": "0000-0003-3456-2493"
->>>>>>> 13f088c7
     },
     {
       "name": "Poldrack, Russell A.",
