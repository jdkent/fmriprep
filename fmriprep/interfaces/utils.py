--- conflicted
+++ resolved
@@ -115,14 +115,9 @@
 
     return out_file
 
-<<<<<<< HEAD
-def nii_concat(in_files):
-=======
-
 def nii_concat(in_files, header_source=None):
     from nibabel.funcs import concat_images
     import nibabel as nb
->>>>>>> db096bab
     import os
     from nibabel.funcs import concat_images
     new_nii = concat_images(in_files, check_affines=False)
