#!/usr/bin/env python
# -*- coding: utf-8 -*-
# emacs: -*- mode: python; py-indent-offset: 4; indent-tabs-mode: nil -*-
# vi: set ft=python sts=4 ts=4 sw=4 et:
#
# @Author: oesteban
# @Date:   2016-06-03 09:35:13
# @Last Modified by:   oesteban
# @Last Modified time: 2016-12-06 11:20:49
from __future__ import print_function, division, absolute_import, unicode_literals

import os
import numpy as np
import os.path as op
import nibabel as nb
from nipype.interfaces.base import (traits, isdefined, TraitedSpec, BaseInterface,
                                    BaseInterfaceInputSpec, File, InputMultiPath,
                                    OutputMultiPath, Undefined)
from nipype.interfaces import fsl


class FormatHMCParamInputSpec(BaseInterfaceInputSpec):
    translations = traits.List(traits.Tuple(traits.Float, traits.Float, traits.Float),
                               mandatory=True, desc='three translations in mm')
    rot_angles = traits.List(traits.Tuple(traits.Float, traits.Float, traits.Float),
                             mandatory=True, desc='three rotations in rad')
    fmt = traits.Enum('confounds', 'movpar_file', usedefault=True,
                      desc='type of resulting file')


class FormatHMCParamOutputSpec(TraitedSpec):
    out_file = File(exists=True, desc='written file path')

class FormatHMCParam(BaseInterface):
    input_spec = FormatHMCParamInputSpec
    output_spec = FormatHMCParamOutputSpec

    def __init__(self, **inputs):
        self._results = {}
        super(FormatHMCParam, self).__init__(**inputs)

    def _run_interface(self, runtime):
        self._results['out_file'] = _tsv_format(
            self.inputs.translations, self.inputs.rot_angles,
            fmt=self.inputs.fmt)
        return runtime

    def _list_outputs(self):
        return self._results


def _tsv_format(translations, rot_angles, fmt='confounds'):
    parameters = np.hstack((translations, rot_angles)).astype(np.float32)

    if fmt == 'movpar_file':
        out_file = op.abspath('movpar.txt')
        np.savetxt(out_file, parameters)
    elif fmt == 'confounds':
        out_file = op.abspath('movpar.tsv')
        np.savetxt(out_file, parameters,
                   header='X\tY\tZ\tRotX\tRotY\tRotZ',
                   delimiter='\t')
    else:
        raise NotImplementedError

<<<<<<< HEAD
    return out_file
=======
    return out_file


def nii_concat(in_files):
    from nibabel.funcs import concat_images
    import os
    new_nii = concat_images(in_files, check_affines=False)

    new_nii.to_filename("merged.nii.gz")

    return os.path.abspath("merged.nii.gz")


def reorient(in_file):
    import os
    import nibabel as nb

    _, outfile = os.path.split(in_file)
    nii = nb.as_closest_canonical(nb.load(in_file))
    nii.to_filename(outfile)
    return os.path.abspath(outfile)
>>>>>>> e8f47c97
<|MERGE_RESOLUTION|>--- conflicted
+++ resolved
@@ -2,11 +2,6 @@
 # -*- coding: utf-8 -*-
 # emacs: -*- mode: python; py-indent-offset: 4; indent-tabs-mode: nil -*-
 # vi: set ft=python sts=4 ts=4 sw=4 et:
-#
-# @Author: oesteban
-# @Date:   2016-06-03 09:35:13
-# @Last Modified by:   oesteban
-# @Last Modified time: 2016-12-06 11:20:49
 from __future__ import print_function, division, absolute_import, unicode_literals
 
 import os
@@ -63,28 +58,13 @@
     else:
         raise NotImplementedError
 
-<<<<<<< HEAD
-    return out_file
-=======
     return out_file
 
-
 def nii_concat(in_files):
+    import os
     from nibabel.funcs import concat_images
-    import os
     new_nii = concat_images(in_files, check_affines=False)
 
     new_nii.to_filename("merged.nii.gz")
 
-    return os.path.abspath("merged.nii.gz")
-
-
-def reorient(in_file):
-    import os
-    import nibabel as nb
-
-    _, outfile = os.path.split(in_file)
-    nii = nb.as_closest_canonical(nb.load(in_file))
-    nii.to_filename(outfile)
-    return os.path.abspath(outfile)
->>>>>>> e8f47c97
+    return os.path.abspath("merged.nii.gz")