#!/usr/bin/env python
# -*- coding: utf-8 -*-
# emacs: -*- mode: python; py-indent-offset: 4; indent-tabs-mode: nil -*-
# vi: set ft=python sts=4 ts=4 sw=4 et:
"""
fMRIprep base processing workflows
^^^^^^^^^^^^^^^^^^^^^^^^^^^^^^^^^^

.. autofunction:: init_fmriprep_wf
.. autofunction:: init_single_subject_wf

"""

import sys
import os
from copy import deepcopy

from niworkflows.nipype.pipeline import engine as pe
from niworkflows.nipype.interfaces import utility as niu

from ..interfaces import (
    BIDSDataGrabber, BIDSFreeSurferDir, BIDSInfo, SubjectSummary, AboutSummary,
    DerivativesDataSink
)
from ..utils.bids import collect_data
from ..utils.misc import fix_multi_T1w_source_name
from ..info import __version__

from .anatomical import init_anat_preproc_wf
from .bold import init_func_preproc_wf


def init_fmriprep_wf(subject_list, task_id, run_uuid,
                     ignore, debug, low_mem, anat_only, longitudinal, omp_nthreads,
                     skull_strip_ants, skull_strip_template, work_dir, output_dir, bids_dir,
                     freesurfer, output_spaces, template, medial_surface_nan, hires,
                     bold2t1w_dof, fmap_bspline, fmap_demean, use_syn, force_syn,
                     use_aroma, ignore_aroma_err, output_grid_ref, smooth_fwhm):
    """
    This workflow organizes the execution of FMRIPREP, with a sub-workflow for
    each subject.

    If FreeSurfer is to be used, a FreeSurfer derivatives folder is created and
    populated with any needed template subjects.

    .. workflow::
        :graph2use: orig
        :simple_form: yes

        from fmriprep.workflows.base import init_fmriprep_wf
        wf = init_fmriprep_wf(subject_list=['fmripreptest'],
                              task_id='',
                              run_uuid='X',
                              ignore=[],
                              debug=False,
                              low_mem=False,
                              anat_only=False,
                              longitudinal=False,
                              omp_nthreads=1,
                              skull_strip_ants=True,
                              skull_strip_template='OASIS',
                              work_dir='.',
                              output_dir='.',
                              bids_dir='.',
                              freesurfer=True,
                              output_spaces=['T1w', 'fsnative',
                                            'template', 'fsaverage5'],
                              template='MNI152NLin2009cAsym',
                              medial_surface_nan=False,
                              hires=True,
                              bold2t1w_dof=9,
                              fmap_bspline=False,
                              fmap_demean=True,
                              use_syn=True,
                              force_syn=True,
                              use_aroma=False,
                              ignore_aroma_err=False,
                              output_grid_ref=None,
                              smooth_fwhm=None)


    Parameters

        subject_list : list
            List of subject labels
        task_id : str or None
            Task ID of BOLD series to preprocess, or ``None`` to preprocess all
        run_uuid : str
            Unique identifier for execution instance
        ignore : list
            Preprocessing steps to skip (may include "slicetiming", "fieldmaps")
        debug : bool
            Enable debugging outputs
        low_mem : bool
            Write uncompressed .nii files in some cases to reduce memory usage
        anat_only : bool
            Disable functional workflows
        longitudinal : bool
            Treat multiple sessions as longitudinal (may increase runtime)
            See sub-workflows for specific differences
        omp_nthreads : int
            Maximum number of threads an individual process may use
        skull_strip_ants : bool
            Use ANTs BrainExtraction.sh-based skull-stripping workflow
            If ``False``, uses a faster AFNI-based workflow
        skull_strip_template : str
            Name of ANTs skull-stripping template ('OASIS' or 'NKI')
        work_dir : str
            Directory in which to store workflow execution state and temporary files
        output_dir : str
            Directory in which to save derivatives
        bids_dir : str
            Root directory of BIDS dataset
        freesurfer : bool
            Enable FreeSurfer surface reconstruction (may increase runtime)
        output_spaces : list
            List of output spaces functional images are to be resampled to.
            Some parts of pipeline will only be instantiated for some output spaces.

            Valid spaces:

             - T1w
             - template
             - fsnative
             - fsaverage (or other pre-existing FreeSurfer templates)
        template : str
            Name of template targeted by `'template'` output space
        medial_surface_nan : bool
            Replace medial wall values with NaNs on functional GIFTI files
        hires : bool
            Enable sub-millimeter preprocessing in FreeSurfer
        bold2t1w_dof : 6, 9 or 12
            Degrees-of-freedom for BOLD-T1w registration
        fmap_bspline : bool
            **Experimental**: Fit B-Spline field using least-squares
        fmap_demean : bool
            Demean voxel-shift map during unwarp
        use_syn : bool
            **Experimental**: Enable ANTs SyN-based susceptibility distortion correction (SDC).
            If fieldmaps are present and enabled, this is not run, by default.
        force_syn : bool
            **Temporary**: Always run SyN-based SDC
        use_aroma : bool
            Perform ICA-AROMA on MNI-resampled functional series
        ignore_aroma_err : bool
            Do not fail on ICA-AROMA errors
        output_grid_ref : str or None
            Path of custom reference image for normalization
        smooth_fwhm : float or None
            size of smoothing kernel (in mm) to apply to BOLD series

    """
    fmriprep_wf = pe.Workflow(name='fmriprep_wf')
    fmriprep_wf.base_dir = work_dir

    if freesurfer:
        fsdir = pe.Node(
            BIDSFreeSurferDir(
                derivatives=output_dir,
                freesurfer_home=os.getenv('FREESURFER_HOME'),
                spaces=output_spaces),
            name='fsdir', run_without_submitting=True)

    reportlets_dir = os.path.join(work_dir, 'reportlets')
    for subject_id in subject_list:
        single_subject_wf = init_single_subject_wf(subject_id=subject_id,
                                                   task_id=task_id,
                                                   name="single_subject_" + subject_id + "_wf",
                                                   ignore=ignore,
                                                   debug=debug,
                                                   low_mem=low_mem,
                                                   anat_only=anat_only,
                                                   longitudinal=longitudinal,
                                                   omp_nthreads=omp_nthreads,
                                                   skull_strip_ants=skull_strip_ants,
                                                   skull_strip_template=skull_strip_template,
                                                   reportlets_dir=reportlets_dir,
                                                   output_dir=output_dir,
                                                   bids_dir=bids_dir,
                                                   freesurfer=freesurfer,
                                                   output_spaces=output_spaces,
                                                   template=template,
                                                   medial_surface_nan=medial_surface_nan,
                                                   hires=hires,
                                                   bold2t1w_dof=bold2t1w_dof,
                                                   fmap_bspline=fmap_bspline,
                                                   fmap_demean=fmap_demean,
                                                   use_syn=use_syn,
                                                   force_syn=force_syn,
                                                   output_grid_ref=output_grid_ref,
                                                   use_aroma=use_aroma,
                                                   ignore_aroma_err=ignore_aroma_err,
                                                   smooth_fwhm=smooth_fwhm)

        single_subject_wf.config['execution']['crashdump_dir'] = (
            os.path.join(output_dir, "fmriprep", "sub-" + subject_id, 'log', run_uuid)
        )
        for node in single_subject_wf._get_all_nodes():
            node.config = deepcopy(single_subject_wf.config)
        if freesurfer:
            fmriprep_wf.connect(fsdir, 'subjects_dir',
                                single_subject_wf, 'inputnode.subjects_dir')
        else:
            fmriprep_wf.add_nodes([single_subject_wf])

    return fmriprep_wf


def init_single_subject_wf(subject_id, task_id, name,
                           ignore, debug, low_mem, anat_only, longitudinal, omp_nthreads,
<<<<<<< HEAD
                           skull_strip_ants, reportlets_dir, output_dir, bids_dir,
                           freesurfer, output_spaces, template, medial_surface_nan, hires,
                           bold2t1w_dof, fmap_bspline, fmap_demean, use_syn, force_syn,
                           output_grid_ref, use_aroma, ignore_aroma_err, smooth_fwhm):
=======
                           skull_strip_ants, skull_strip_template, reportlets_dir, output_dir,
                           bids_dir, freesurfer, output_spaces, template, medial_surface_nan,
                           hires, bold2t1w_dof, fmap_bspline, fmap_demean, use_syn, force_syn,
                           output_grid_ref, use_aroma, ignore_aroma_err):
>>>>>>> 4d250279
    """
    This workflow organizes the preprocessing pipeline for a single subject.
    It collects and reports information about the subject, and prepares
    sub-workflows to perform anatomical and functional preprocessing.

    Anatomical preprocessing is performed in a single workflow, regardless of
    the number of sessions.
    Functional preprocessing is performed using a separate workflow for each
    individual BOLD series.

    .. workflow::
        :graph2use: orig
        :simple_form: yes

        from fmriprep.workflows.base import init_single_subject_wf
        wf = init_single_subject_wf(subject_id='test',
                                    name='single_subject_wf',
                                    task_id='',
                                    longitudinal=False,
                                    omp_nthreads=1,
                                    freesurfer=True,
                                    reportlets_dir='.',
                                    output_dir='.',
                                    bids_dir='.',
                                    skull_strip_ants=True,
                                    skull_strip_template='OASIS',
                                    template='MNI152NLin2009cAsym',
                                    output_spaces=['T1w', 'fsnative',
                                                  'template', 'fsaverage5'],
                                    medial_surface_nan=False,
                                    ignore=[],
                                    debug=False,
                                    low_mem=False,
                                    anat_only=False,
                                    hires=True,
                                    bold2t1w_dof=9,
                                    fmap_bspline=False,
                                    fmap_demean=True,
                                    use_syn=True,
                                    force_syn=True,
                                    output_grid_ref=None,
                                    use_aroma=False,
                                    ignore_aroma_err=False,
                                    smooth_fwhm=None)

    Parameters

        subject_id : str
            List of subject labels
        task_id : str or None
            Task ID of BOLD series to preprocess, or ``None`` to preprocess all
        name : str
            Name of workflow
        ignore : list
            Preprocessing steps to skip (may include "slicetiming", "fieldmaps")
        debug : bool
            Enable debugging outputs
        low_mem : bool
            Write uncompressed .nii files in some cases to reduce memory usage
        anat_only : bool
            Disable functional workflows
        longitudinal : bool
            Treat multiple sessions as longitudinal (may increase runtime)
            See sub-workflows for specific differences
        omp_nthreads : int
            Maximum number of threads an individual process may use
        skull_strip_ants : bool
            Use ANTs BrainExtraction.sh-based skull-stripping workflow
            If ``False``, uses a faster AFNI-based workflow
        skull_strip_template : str
            Name of ANTs skull-stripping template ('OASIS' or 'NKI')
        reportlets_dir : str
            Directory in which to save reportlets
        output_dir : str
            Directory in which to save derivatives
        bids_dir : str
            Root directory of BIDS dataset
        freesurfer : bool
            Enable FreeSurfer surface reconstruction (may increase runtime)
        output_spaces : list
            List of output spaces functional images are to be resampled to.
            Some parts of pipeline will only be instantiated for some output spaces.

            Valid spaces:

             - T1w
             - template
             - fsnative
             - fsaverage (or other pre-existing FreeSurfer templates)
        template : str
            Name of template targeted by `'template'` output space
        medial_surface_nan : bool
            Replace medial wall values with NaNs on functional GIFTI files
        hires : bool
            Enable sub-millimeter preprocessing in FreeSurfer
        bold2t1w_dof : 6, 9 or 12
            Degrees-of-freedom for BOLD-T1w registration
        fmap_bspline : bool
            **Experimental**: Fit B-Spline field using least-squares
        fmap_demean : bool
            Demean voxel-shift map during unwarp
        use_syn : bool
            **Experimental**: Enable ANTs SyN-based susceptibility distortion correction (SDC).
            If fieldmaps are present and enabled, this is not run, by default.
        force_syn : bool
            **Temporary**: Always run SyN-based SDC
        output_grid_ref : str or None
            Path of custom reference image for normalization
        use_aroma : bool
            Perform ICA-AROMA on MNI-resampled functional series
        ignore_aroma_err : bool
            Do not fail on ICA-AROMA errors
        smooth_fwhm : float or None
            size of smoothing kernel (in mm) to apply to BOLD series

    Inputs

        subjects_dir
            FreeSurfer SUBJECTS_DIR

    """
    if name in ('single_subject_wf', 'single_subject_fmripreptest_wf'):
        # for documentation purposes
        subject_data = {
            't1w': ['/completely/made/up/path/sub-01_T1w.nii.gz'],
            'bold': ['/completely/made/up/path/sub-01_task-nback_bold.nii.gz']
        }
        layout = None
    else:
        subject_data, layout = collect_data(bids_dir, subject_id, task_id)

    # Make sure we always go through these two checks
    if not anat_only and subject_data['bold'] == []:
        raise Exception("No BOLD images found for participant {} and task {}. "
                        "All workflows require BOLD images.".format(
                            subject_id, task_id if task_id else '<all>'))

    if not subject_data['t1w']:
        raise Exception("No T1w images found for participant {}. "
                        "All workflows require T1w images.".format(subject_id))

    workflow = pe.Workflow(name=name)

    inputnode = pe.Node(niu.IdentityInterface(fields=['subjects_dir']),
                        name='inputnode')

    bidssrc = pe.Node(BIDSDataGrabber(subject_data=subject_data, anat_only=anat_only),
                      name='bidssrc')

    bids_info = pe.Node(BIDSInfo(), name='bids_info', run_without_submitting=True)

    summary = pe.Node(SubjectSummary(output_spaces=output_spaces, template=template),
                      name='summary', run_without_submitting=True)

    about = pe.Node(AboutSummary(version=__version__,
                                 command=' '.join(sys.argv)),
                    name='about', run_without_submitting=True)

    ds_summary_report = pe.Node(
        DerivativesDataSink(base_directory=reportlets_dir,
                            suffix='summary'),
        name='ds_summary_report', run_without_submitting=True)

    ds_about_report = pe.Node(
        DerivativesDataSink(base_directory=reportlets_dir,
                            suffix='about'),
        name='ds_about_report', run_without_submitting=True)

    # Preprocessing of T1w (includes registration to MNI)
    anat_preproc_wf = init_anat_preproc_wf(name="anat_preproc_wf",
                                           skull_strip_ants=skull_strip_ants,
                                           skull_strip_template=skull_strip_template,
                                           output_spaces=output_spaces,
                                           template=template,
                                           debug=debug,
                                           longitudinal=longitudinal,
                                           omp_nthreads=omp_nthreads,
                                           freesurfer=freesurfer,
                                           hires=hires,
                                           reportlets_dir=reportlets_dir,
                                           output_dir=output_dir)

    workflow.connect([
        (inputnode, anat_preproc_wf, [('subjects_dir', 'inputnode.subjects_dir')]),
        (bidssrc, bids_info, [(('t1w', fix_multi_T1w_source_name), 'in_file')]),
        (inputnode, summary, [('subjects_dir', 'subjects_dir')]),
        (bidssrc, summary, [('t1w', 't1w'),
                            ('t2w', 't2w'),
                            ('bold', 'bold')]),
        (bids_info, summary, [('subject_id', 'subject_id')]),
        (bidssrc, anat_preproc_wf, [('t1w', 'inputnode.t1w'),
                                    ('t2w', 'inputnode.t2w')]),
        (summary, anat_preproc_wf, [('subject_id', 'inputnode.subject_id')]),
        (bidssrc, ds_summary_report, [(('t1w', fix_multi_T1w_source_name), 'source_file')]),
        (summary, ds_summary_report, [('out_report', 'in_file')]),
        (bidssrc, ds_about_report, [(('t1w', fix_multi_T1w_source_name), 'source_file')]),
        (about, ds_about_report, [('out_report', 'in_file')]),
    ])

    if anat_only:
        return workflow

    for bold_file in subject_data['bold']:
        func_preproc_wf = init_func_preproc_wf(bold_file=bold_file,
                                               layout=layout,
                                               ignore=ignore,
                                               freesurfer=freesurfer,
                                               bold2t1w_dof=bold2t1w_dof,
                                               reportlets_dir=reportlets_dir,
                                               output_spaces=output_spaces,
                                               template=template,
                                               medial_surface_nan=medial_surface_nan,
                                               output_dir=output_dir,
                                               omp_nthreads=omp_nthreads,
                                               low_mem=low_mem,
                                               fmap_bspline=fmap_bspline,
                                               fmap_demean=fmap_demean,
                                               use_syn=use_syn,
                                               force_syn=force_syn,
                                               debug=debug,
                                               output_grid_ref=output_grid_ref,
                                               use_aroma=use_aroma,
                                               ignore_aroma_err=ignore_aroma_err,
                                               smooth_fwhm=smooth_fwhm)

        workflow.connect([
            (anat_preproc_wf, func_preproc_wf,
             [('outputnode.t1_preproc', 'inputnode.t1_preproc'),
              ('outputnode.t1_brain', 'inputnode.t1_brain'),
              ('outputnode.t1_mask', 'inputnode.t1_mask'),
              ('outputnode.t1_seg', 'inputnode.t1_seg'),
              ('outputnode.t1_tpms', 'inputnode.t1_tpms'),
              ('outputnode.t1_2_mni_forward_transform', 'inputnode.t1_2_mni_forward_transform'),
              ('outputnode.t1_2_mni_reverse_transform', 'inputnode.t1_2_mni_reverse_transform')])
        ])

        if freesurfer:
            workflow.connect([
                (anat_preproc_wf, func_preproc_wf,
                 [('outputnode.subjects_dir', 'inputnode.subjects_dir'),
                  ('outputnode.subject_id', 'inputnode.subject_id'),
                  ('outputnode.t1_2_fsnative_reverse_transform',
                   'inputnode.t1_2_fsnative_reverse_transform')]),
            ])

    return workflow<|MERGE_RESOLUTION|>--- conflicted
+++ resolved
@@ -208,17 +208,10 @@
 
 def init_single_subject_wf(subject_id, task_id, name,
                            ignore, debug, low_mem, anat_only, longitudinal, omp_nthreads,
-<<<<<<< HEAD
-                           skull_strip_ants, reportlets_dir, output_dir, bids_dir,
-                           freesurfer, output_spaces, template, medial_surface_nan, hires,
-                           bold2t1w_dof, fmap_bspline, fmap_demean, use_syn, force_syn,
-                           output_grid_ref, use_aroma, ignore_aroma_err, smooth_fwhm):
-=======
                            skull_strip_ants, skull_strip_template, reportlets_dir, output_dir,
                            bids_dir, freesurfer, output_spaces, template, medial_surface_nan,
                            hires, bold2t1w_dof, fmap_bspline, fmap_demean, use_syn, force_syn,
-                           output_grid_ref, use_aroma, ignore_aroma_err):
->>>>>>> 4d250279
+                           output_grid_ref, use_aroma, ignore_aroma_err, smooth_fwhm):
     """
     This workflow organizes the preprocessing pipeline for a single subject.
     It collects and reports information about the subject, and prepares
