#!/usr/bin/env python
# -*- coding: utf-8 -*-
# emacs: -*- mode: python; py-indent-offset: 4; indent-tabs-mode: nil -*-
# vi: set ft=python sts=4 ts=4 sw=4 et:
"""
Anatomical Reference -processing workflows.

Originally coded by Craig Moodie. Refactored by the CRN Developers.

"""
import os.path as op

from nipype.interfaces import ants
from nipype.interfaces import fsl
from nipype.interfaces import io as nio
from nipype.interfaces import utility as niu
from nipype.pipeline import engine as pe

from niworkflows.interfaces.registration import RobustMNINormalizationRPT
from niworkflows.anat.skullstrip import afni_wf as skullstrip_wf
from niworkflows.data import get_mni_icbm152_nlin_asym_09c
from niworkflows.interfaces.masks import BrainExtractionRPT
from niworkflows.interfaces.segmentation import FASTRPT

<<<<<<< HEAD
from fmriprep.interfaces import (DerivativesDataSink, IntraModalMerge,
                                 ImageDataSink, RASReorient)

=======
from fmriprep.interfaces import (DerivativesDataSink, IntraModalMerge)
from fmriprep.interfaces.utils import reorient
>>>>>>> c0ce1e5d
from fmriprep.viz import stripped_brain_overlay


#  pylint: disable=R0914
def t1w_preprocessing(name='t1w_preprocessing', settings=None):
    """T1w images preprocessing pipeline"""

    if settings is None:
        raise RuntimeError('Workflow settings are missing')

    workflow = pe.Workflow(name=name)

    inputnode = pe.Node(niu.IdentityInterface(fields=['t1w']), name='inputnode')
    outputnode = pe.Node(niu.IdentityInterface(
        fields=['t1_seg', 't1_tpms', 'bias_corrected_t1', 't1_brain', 't1_mask',
                't1_2_mni', 't1_2_mni_forward_transform',
                't1_2_mni_reverse_transform']), name='outputnode')

    # 0. Align, reorient to RAS and merge if several T1w images are provided
    t1wmrg = pe.Node(IntraModalMerge(to_ras=True, hmc=True), name='MergeT1s')


    # 2. T1 Bias Field Correction
    inu_n4 = pe.Node(ants.N4BiasFieldCorrection(dimension=3),
                     name='CorrectINU')

    # 3. Skull-stripping
    asw = skullstrip_wf()
    if settings.get('skull_strip_ants', False):
        asw = skullstrip_ants(settings=settings)

    # 4. Segmentation
    t1_seg = pe.Node(FASTRPT(generate_report=True, segments=True,
                             no_bias=True, probability_maps=True),
                     name='Segmentation')

    # 5. Spatial normalization (T1w to MNI registration)
    t1_2_mni = pe.Node(
        RobustMNINormalizationRPT(
            generate_report=True,
            num_threads=settings['ants_nthreads'],
            testing=settings.get('debug', False),
            template='mni_icbm152_nlin_asym_09c'
        ),
        name='T1_2_MNI_Registration'
    )
    # should not be necesssary byt does not hurt - make sure the multiproc
    # scheduler knows the resource limits
    t1_2_mni.interface.num_threads = settings['ants_nthreads']

    # Resample the brain mask and the tissue probability maps into mni space
    bmask_mni = pe.Node(
        ants.ApplyTransforms(dimension=3, default_value=0,
                             interpolation='NearestNeighbor'),
        name='brain_mni_warp'
    )
    bmask_mni.inputs.reference_image = op.join(get_mni_icbm152_nlin_asym_09c(),
                                               '1mm_T1.nii.gz')
    tpms_mni = pe.MapNode(
        ants.ApplyTransforms(dimension=3, default_value=0,
                             interpolation='Linear'),
        iterfield=['input_image'],
        name='tpms_mni_warp'
    )
    tpms_mni.inputs.reference_image = op.join(get_mni_icbm152_nlin_asym_09c(),
                                              '1mm_T1.nii.gz')

    ds_t1_seg_report = pe.Node(
        DerivativesDataSink(base_directory=settings['output_dir'],
                            suffix='t1_seg', out_path_base='reports'),
        name='DS_T1_Seg_Report'
    )

    ds_t1_2_mni_report = pe.Node(
        DerivativesDataSink(base_directory=settings['output_dir'],
                            suffix='t1_2_mni', out_path_base='reports'),
        name='DS_T1_2_MNI_Report'
    )

    workflow.connect([
        (inputnode, t1wmrg, [('t1w', 'in_files')]),
        (t1wmrg, inu_n4, [('out_avg', 'input_image')]),
        (inu_n4, asw, [('output_image', 'inputnode.in_file')]),
        (asw, t1_seg, [('outputnode.out_file', 'in_files')]),
        (inu_n4, t1_2_mni, [('output_image', 'moving_image')]),
        (asw, t1_2_mni, [('outputnode.out_mask', 'moving_mask')]),
        (t1_seg, outputnode, [('tissue_class_map', 't1_seg')]),
        (inu_n4, outputnode, [('output_image', 'bias_corrected_t1')]),
        (t1_seg, outputnode, [('probability_maps', 't1_tpms')]),
        (t1_2_mni, outputnode, [
            ('warped_image', 't1_2_mni'),
            ('forward_transforms', 't1_2_mni_forward_transform'),
            ('reverse_transforms', 't1_2_mni_reverse_transform')
        ]),
        (asw, bmask_mni, [('outputnode.out_mask', 'input_image')]),
        (t1_2_mni, bmask_mni, [('forward_transforms', 'transforms'),
                               ('forward_invert_flags',
                                'invert_transform_flags')]),
        (t1_seg, tpms_mni, [('probability_maps', 'input_image')]),
        (t1_2_mni, tpms_mni, [('forward_transforms', 'transforms'),
                              ('forward_invert_flags', 'invert_transform_flags')]),
        (asw, outputnode, [('outputnode.out_file', 't1_brain'),
                           ('outputnode.out_mask', 't1_mask')]),
        (inputnode, ds_t1_seg_report, [('t1w', 'source_file')]),
        (t1_seg, ds_t1_seg_report, [('out_report', 'in_file')]),
        (inputnode, ds_t1_2_mni_report, [('t1w', 'source_file')]),
        (t1_2_mni, ds_t1_2_mni_report, [('out_report', 'in_file')])
    ])

    if settings.get('skull_strip_ants', False):
        ds_t1_skull_strip_report = pe.Node(
            DerivativesDataSink(base_directory=settings['output_dir'],
                                suffix='t1_skull_strip', out_path_base='reports'),
            name='DS_Report'
        )
        workflow.connect([
            (inputnode, ds_t1_skull_strip_report, [('t1w', 'source_file')]),
            (asw, ds_t1_skull_strip_report, [('outputnode.out_report', 'in_file')])
        ])

    # Write corrected file in the designated output dir
    ds_t1_bias = pe.Node(
        DerivativesDataSink(base_directory=settings['output_dir'],
                            suffix='preproc'),
        name='DerivT1_inu'
    )
    ds_t1_seg = pe.Node(
        DerivativesDataSink(base_directory=settings['output_dir'],
                            suffix='dtissue'),
        name='DerivT1_seg'
    )
    ds_mask = pe.Node(
        DerivativesDataSink(base_directory=settings['output_dir'],
                            suffix='brainmask'),
        name='DerivT1_mask'
    )
    ds_t1_mni = pe.Node(
        DerivativesDataSink(base_directory=settings['output_dir'],
                            suffix='space-MNI152NLin2009cAsym_preproc'),
        name='DerivT1w_MNI'
    )
    ds_t1_mni_aff = pe.Node(
        DerivativesDataSink(base_directory=settings['output_dir'],
                            suffix='target-MNI152NLin2009cAsym_affine'),
        name='DerivT1w_MNI_affine'
    )
    ds_bmask_mni = pe.Node(
        DerivativesDataSink(base_directory=settings['output_dir'],
                            suffix='space-MNI152NLin2009cAsym_brainmask'),
        name='DerivT1_Mask_MNI'
    )
    ds_tpms_mni = pe.Node(
        DerivativesDataSink(base_directory=settings['output_dir'],
                            suffix='space-MNI152NLin2009cAsym_class-{extra_value}_probtissue'),
        name='DerivT1_TPMs_MNI'
    )
    ds_tpms_mni.inputs.extra_values = ['CSF', 'GM', 'WM']

    if settings.get('debug', False):
        workflow.connect([
            (t1_2_mni, ds_t1_mni_aff, [('forward_transforms', 'in_file')])
        ])
    else:
        ds_t1_mni_warp = pe.Node(
            DerivativesDataSink(base_directory=settings['output_dir'],
                                suffix='target-MNI152NLin2009cAsym_warp'), name='mni_warp')

        def _get_aff(inlist):
            return inlist[:-1]

        def _get_warp(inlist):
            return inlist[-1]

        workflow.connect([
            (inputnode, ds_t1_mni_warp, [('t1w', 'source_file')]),
            (t1_2_mni, ds_t1_mni_aff, [
                (('forward_transforms', _get_aff), 'in_file')]),
            (t1_2_mni, ds_t1_mni_warp, [
                (('forward_transforms', _get_warp), 'in_file')])
        ])

    workflow.connect([
        (inputnode, ds_t1_bias, [('t1w', 'source_file')]),
        (inputnode, ds_t1_seg, [('t1w', 'source_file')]),
        (inputnode, ds_mask, [('t1w', 'source_file')]),
        (inputnode, ds_t1_mni, [('t1w', 'source_file')]),
        (inputnode, ds_t1_mni_aff, [('t1w', 'source_file')]),
        (inputnode, ds_bmask_mni, [('t1w', 'source_file')]),
        (inputnode, ds_tpms_mni, [('t1w', 'source_file')]),
        (inu_n4, ds_t1_bias, [('output_image', 'in_file')]),
        (t1_seg, ds_t1_seg, [('tissue_class_map', 'in_file')]),
        (asw, ds_mask, [('outputnode.out_mask', 'in_file')]),
        (t1_2_mni, ds_t1_mni, [('warped_image', 'in_file')]),
        (bmask_mni, ds_bmask_mni, [('output_image', 'in_file')]),
        (tpms_mni, ds_tpms_mni, [('output_image', 'in_file')])

    ])
    return workflow


def skullstrip_ants(name='ANTsBrainExtraction', settings=None):
    from niworkflows.data import get_ants_oasis_template_ras
    if settings is None:
        settings = {'debug': False}

    workflow = pe.Workflow(name=name)

    inputnode = pe.Node(niu.IdentityInterface(fields=['in_file', 'source_file']),
                        name='inputnode')
    outputnode = pe.Node(niu.IdentityInterface(
        fields=['out_file', 'out_mask', 'out_report']), name='outputnode')

    t1_skull_strip = pe.Node(BrainExtractionRPT(
        dimension=3, use_floatingpoint_precision=1,
        debug=settings['debug'], generate_report=True,
        num_threads=settings['ants_nthreads']),
        name='Ants_T1_Brain_Extraction')

    # should not be necesssary byt does not hurt - make sure the multiproc
    # scheduler knows the resource limits
    t1_skull_strip.interface.num_threads = settings['ants_nthreads']

    t1_skull_strip.inputs.brain_template = op.join(
        get_ants_oasis_template_ras(),
        'T_template0.nii.gz'
    )
    t1_skull_strip.inputs.brain_probability_mask = op.join(
        get_ants_oasis_template_ras(),
        'T_template0_BrainCerebellumProbabilityMask.nii.gz'
    )
    t1_skull_strip.inputs.extraction_registration_mask = op.join(
        get_ants_oasis_template_ras(),
        'T_template0_BrainCerebellumRegistrationMask.nii.gz'
    )


    workflow.connect([
        (inputnode, t1_skull_strip, [('in_file', 'anatomical_image')]),
        (t1_skull_strip, outputnode, [('BrainExtractionMask', 'out_mask'),
                                      ('BrainExtractionBrain', 'out_file'),
                                      ('out_report', 'out_report')])
    ])

    return workflow<|MERGE_RESOLUTION|>--- conflicted
+++ resolved
@@ -22,14 +22,8 @@
 from niworkflows.interfaces.masks import BrainExtractionRPT
 from niworkflows.interfaces.segmentation import FASTRPT
 
-<<<<<<< HEAD
-from fmriprep.interfaces import (DerivativesDataSink, IntraModalMerge,
-                                 ImageDataSink, RASReorient)
-
-=======
 from fmriprep.interfaces import (DerivativesDataSink, IntraModalMerge)
-from fmriprep.interfaces.utils import reorient
->>>>>>> c0ce1e5d
+from fmriprep.interfaces.images import reorient
 from fmriprep.viz import stripped_brain_overlay
 
 
