# -*- coding: utf-8 -*-
# emacs: -*- mode: python; py-indent-offset: 4; indent-tabs-mode: nil -*-
# vi: set ft=python sts=4 ts=4 sw=4 et:
"""
Utility workflows
^^^^^^^^^^^^^^^^^

.. autofunction:: init_bold_reference_wf
.. autofunction:: init_enhance_and_skullstrip_bold_wf
.. autofunction:: init_skullstrip_bold_wf

"""
from packaging.version import parse as parseversion, Version
from pkg_resources import resource_filename as pkgr_fn

from nipype.pipeline import engine as pe
from nipype.interfaces import utility as niu, fsl, afni, ants

from templateflow.api import get as get_template

from niworkflows.engine.workflows import LiterateWorkflow as Workflow
from niworkflows.interfaces.ants import AI
from niworkflows.interfaces.fixes import (
    FixHeaderRegistration as Registration,
    FixHeaderApplyTransforms as ApplyTransforms,
)
from niworkflows.interfaces.images import ValidateImage, MatchHeader
from niworkflows.interfaces.masks import SimpleShowMaskRPT
from niworkflows.interfaces.registration import EstimateReferenceImage
from niworkflows.interfaces.utils import CopyXForm


DEFAULT_MEMORY_MIN_GB = 0.01


def init_bold_reference_wf(omp_nthreads, bold_file=None, pre_mask=False,
                           name='bold_reference_wf', gen_report=False,
                           skip_vols_num=None):
    """
    This workflow generates reference BOLD images for a series

    The raw reference image is the target of :abbr:`HMC (head motion correction)`, and a
    contrast-enhanced reference is the subject of distortion correction, as well as
    boundary-based registration to T1w and template spaces.

    .. workflow::
        :graph2use: orig
        :simple_form: yes

        from fmriprep.workflows.bold import init_bold_reference_wf
        wf = init_bold_reference_wf(omp_nthreads=1)

    **Parameters**

        bold_file : str
            BOLD series NIfTI file
        omp_nthreads : int
            Maximum number of threads an individual process may use
        name : str
            Name of workflow (default: ``bold_reference_wf``)
        gen_report : bool
            Whether a mask report node should be appended in the end
        enhance_t2 : bool
            Perform logarithmic transform of input BOLD image to improve contrast
            before calculating the preliminary mask

    **Inputs**

        bold_file
            BOLD series NIfTI file
        bold_mask : bool
            A tentative brain mask to initialize the workflow (requires ``pre_mask``
            parameter set ``True``).

    **Outputs**

        bold_file
            Validated BOLD series NIfTI file
        raw_ref_image
            Reference image to which BOLD series is motion corrected
        skip_vols
            Number of non-steady-state volumes detected at beginning of ``bold_file``
        ref_image
            Contrast-enhanced reference image
        ref_image_brain
            Skull-stripped reference image
        bold_mask
            Skull-stripping mask of reference image
        validation_report
            HTML reportlet indicating whether ``bold_file`` had a valid affine


    **Subworkflows**

        * :py:func:`~fmriprep.workflows.bold.util.init_enhance_and_skullstrip_wf`

    """
    workflow = Workflow(name=name)
    workflow.__desc__ = """\
First, a reference volume and its skull-stripped version were generated
using a custom methodology of *fMRIPrep*.
"""
    inputnode = pe.Node(niu.IdentityInterface(fields=['bold_file', 'sbref_file', 'bold_mask']),
                        name='inputnode')
    outputnode = pe.Node(
        niu.IdentityInterface(fields=['bold_file', 'raw_ref_image', 'skip_vols', 'ref_image',
                                      'ref_image_brain', 'bold_mask', 'validation_report',
                                      'mask_report']),
        name='outputnode')

    # Simplify manually setting input image
    if bold_file is not None:
        inputnode.inputs.bold_file = bold_file

    validate = pe.Node(ValidateImage(), name='validate', mem_gb=DEFAULT_MEMORY_MIN_GB)

    gen_ref = pe.Node(EstimateReferenceImage(), name="gen_ref",
                      mem_gb=1)  # OE: 128x128x128x50 * 64 / 8 ~ 900MB.
    enhance_and_skullstrip_bold_wf = init_enhance_and_skullstrip_bold_wf(
        omp_nthreads=omp_nthreads, pre_mask=pre_mask)

    calc_skip_vols_num = pe.Node(niu.Function(function=_pass_skip_vols_num,
                                              output_names=['skip_vols_num']),
                                 name='calc_skip_vols_num',
                                 mem_gb=DEFAULT_MEMORY_MIN_GB)
    calc_skip_vols_num.inputs.man_skip_vols = skip_vols_num

    workflow.connect([
        (inputnode, enhance_and_skullstrip_bold_wf, [('bold_mask', 'inputnode.pre_mask')]),
        (inputnode, validate, [('bold_file', 'in_file')]),
        (inputnode, gen_ref, [('sbref_file', 'sbref_file')]),
        (validate, gen_ref, [('out_file', 'in_file')]),
        (gen_ref,  enhance_and_skullstrip_bold_wf, [('ref_image', 'inputnode.in_file')]),
        (validate, outputnode, [('out_file', 'bold_file'),
                                ('out_report', 'validation_report')]),
<<<<<<< HEAD
        (gen_ref, calc_skip_vols_num, [('n_volumes_to_discard', 'gen_skip_vols')]),
        (calc_skip_vols_num, outputnode, [('skip_vols_num', 'skip_vols')]),
        (validate_ref, outputnode, [('out_file', 'raw_ref_image')]),
=======
        (gen_ref, outputnode, [('n_volumes_to_discard', 'skip_vols')]),
        (gen_ref, outputnode, [('ref_image', 'raw_ref_image')]),
>>>>>>> a3e185b2
        (enhance_and_skullstrip_bold_wf, outputnode, [
            ('outputnode.bias_corrected_file', 'ref_image'),
            ('outputnode.mask_file', 'bold_mask'),
            ('outputnode.skull_stripped_file', 'ref_image_brain')]),
    ])

    if gen_report:
        mask_reportlet = pe.Node(SimpleShowMaskRPT(), name='mask_reportlet')
        workflow.connect([
            (enhance_and_skullstrip_bold_wf, mask_reportlet, [
                ('outputnode.bias_corrected_file', 'background_file'),
                ('outputnode.mask_file', 'mask_file'),
            ]),
        ])

    return workflow


def init_enhance_and_skullstrip_bold_wf(
        name='enhance_and_skullstrip_bold_wf',
        pre_mask=False,
        omp_nthreads=1):
    """
    This workflow takes in a :abbr:`BOLD (blood-oxygen level-dependant)`
    :abbr:`fMRI (functional MRI)` average/summary (e.g. a reference image
    averaging non-steady-state timepoints), and sharpens the histogram
    with the application of the N4 algorithm for removing the
    :abbr:`INU (intensity non-uniformity)` bias field and calculates a signal
    mask.

    Steps of this workflow are:

      1. Calculate a tentative mask by registering (9-parameters) to *fMRIPrep*'s
         :abbr:`EPI (echo-planar imaging)` -*boldref* template, which
         is in MNI space.
         The tentative mask is obtained by resampling the MNI template's
         brainmask into *boldref*-space.
      2. Binary dilation of the tentative mask with a sphere of 3mm diameter.
      3. Run ANTs' ``N4BiasFieldCorrection`` on the input
         :abbr:`BOLD (blood-oxygen level-dependant)` average, using the
         mask generated in 1) instead of the internal Otsu thresholding.
      4. Calculate a loose mask using FSL's ``bet``, with one mathematical morphology
         dilation of one iteration and a sphere of 6mm as structuring element.
      5. Mask the :abbr:`INU (intensity non-uniformity)`-corrected image
         with the latest mask calculated in 3), then use AFNI's ``3dUnifize``
         to *standardize* the T2* contrast distribution.
      6. Calculate a mask using AFNI's ``3dAutomask`` after the contrast
         enhancement of 4).
      7. Calculate a final mask as the intersection of 4) and 6).
      8. Apply final mask on the enhanced reference.

    Step 1 can be skipped if the ``pre_mask`` argument is set to ``True`` and
    a tentative mask is passed in to the workflow throught the ``pre_mask``
    Nipype input.


    .. workflow ::
        :graph2use: orig
        :simple_form: yes

        from fmriprep.workflows.bold.util import init_enhance_and_skullstrip_bold_wf
        wf = init_enhance_and_skullstrip_bold_wf(omp_nthreads=1)

    **Parameters**
        name : str
            Name of workflow (default: ``enhance_and_skullstrip_bold_wf``)
        pre_mask : bool
            Indicates whether the ``pre_mask`` input will be set (and thus, step 1
            should be skipped).
        omp_nthreads : int
            number of threads available to parallel nodes

    **Inputs**

        in_file
            BOLD image (single volume)
        pre_mask : bool
            A tentative brain mask to initialize the workflow (requires ``pre_mask``
            parameter set ``True``).


    **Outputs**

        bias_corrected_file
            the ``in_file`` after `N4BiasFieldCorrection`_
        skull_stripped_file
            the ``bias_corrected_file`` after skull-stripping
        mask_file
            mask of the skull-stripped input file
        out_report
            reportlet for the skull-stripping

    .. _N4BiasFieldCorrection: https://hdl.handle.net/10380/3053
    """
    workflow = Workflow(name=name)
    inputnode = pe.Node(niu.IdentityInterface(fields=['in_file', 'pre_mask']),
                        name='inputnode')
    outputnode = pe.Node(niu.IdentityInterface(fields=[
        'mask_file', 'skull_stripped_file', 'bias_corrected_file']), name='outputnode')

    # Dilate pre_mask
    pre_dilate = pe.Node(fsl.DilateImage(
        operation='max', kernel_shape='sphere', kernel_size=3.0,
        internal_datatype='char'), name='pre_mask_dilate')

    # Ensure mask's header matches reference's
    check_hdr = pe.Node(MatchHeader(), name='check_hdr',
                        run_without_submitting=True)

    # Run N4 normally, force num_threads=1 for stability (images are small, no need for >1)
    n4_correct = pe.Node(ants.N4BiasFieldCorrection(dimension=3, copy_header=True),
                         name='n4_correct', n_procs=1)

    # Create a generous BET mask out of the bias-corrected EPI
    skullstrip_first_pass = pe.Node(fsl.BET(frac=0.2, mask=True),
                                    name='skullstrip_first_pass')
    bet_dilate = pe.Node(fsl.DilateImage(
        operation='max', kernel_shape='sphere', kernel_size=6.0,
        internal_datatype='char'), name='skullstrip_first_dilate')
    bet_mask = pe.Node(fsl.ApplyMask(), name='skullstrip_first_mask')

    # Use AFNI's unifize for T2 constrast & fix header
    unifize = pe.Node(afni.Unifize(
        t2=True, outputtype='NIFTI_GZ',
        # Default -clfrac is 0.1, 0.4 was too conservative
        # -rbt because I'm a Jedi AFNI Master (see 3dUnifize's documentation)
        args='-clfrac 0.2 -rbt 18.3 65.0 90.0',
        out_file="uni.nii.gz"), name='unifize')
    fixhdr_unifize = pe.Node(CopyXForm(), name='fixhdr_unifize', mem_gb=0.1)

    # Run ANFI's 3dAutomask to extract a refined brain mask
    skullstrip_second_pass = pe.Node(afni.Automask(dilate=1,
                                                   outputtype='NIFTI_GZ'),
                                     name='skullstrip_second_pass')
    fixhdr_skullstrip2 = pe.Node(CopyXForm(), name='fixhdr_skullstrip2', mem_gb=0.1)

    # Take intersection of both masks
    combine_masks = pe.Node(fsl.BinaryMaths(operation='mul'),
                            name='combine_masks')

    # Compute masked brain
    apply_mask = pe.Node(fsl.ApplyMask(), name='apply_mask')

    if not pre_mask:
        bold_template = get_template(
            'MNI152NLin2009cAsym', resolution=2, desc='fMRIPrep', suffix='boldref')
        brain_mask = get_template(
            'MNI152NLin2009cAsym', resolution=2, desc='brain', suffix='mask')

        # Initialize transforms with antsAI
        init_aff = pe.Node(AI(
            fixed_image=str(bold_template),
            fixed_image_mask=str(brain_mask),
            metric=('Mattes', 32, 'Regular', 0.2),
            transform=('Affine', 0.1),
            search_factor=(20, 0.12),
            principal_axes=False,
            convergence=(10, 1e-6, 10),
            verbose=True),
            name='init_aff',
            n_procs=omp_nthreads)

        # Registration().version may be None
        if parseversion(Registration().version or '0.0.0') > Version('2.2.0'):
            init_aff.inputs.search_grid = (40, (0, 40, 40))

        # Set up spatial normalization
        norm = pe.Node(Registration(
            from_file=pkgr_fn(
                'fmriprep.data',
                'epi_atlasbased_brainmask.json')),
            name='norm',
            n_procs=omp_nthreads)
        norm.inputs.fixed_image = str(bold_template)
        map_brainmask = pe.Node(
            ApplyTransforms(interpolation='MultiLabel', float=True, input_image=str(brain_mask)),
            name='map_brainmask'
        )
        workflow.connect([
            (inputnode, init_aff, [('in_file', 'moving_image')]),
            (inputnode, map_brainmask, [('in_file', 'reference_image')]),
            (inputnode, norm, [('in_file', 'moving_image')]),
            (init_aff, norm, [('output_transform', 'initial_moving_transform')]),
            (norm, map_brainmask, [
                ('reverse_invert_flags', 'invert_transform_flags'),
                ('reverse_transforms', 'transforms')]),
            (map_brainmask, pre_dilate, [('output_image', 'in_file')]),
        ])
    else:
        workflow.connect([
            (inputnode, pre_dilate, [('pre_mask', 'in_file')]),
        ])

    workflow.connect([
        (inputnode, check_hdr, [('in_file', 'reference')]),
        (pre_dilate, check_hdr, [('out_file', 'in_file')]),
        (check_hdr, n4_correct, [('out_file', 'mask_image')]),
        (inputnode, n4_correct, [('in_file', 'input_image')]),
        (inputnode, fixhdr_unifize, [('in_file', 'hdr_file')]),
        (inputnode, fixhdr_skullstrip2, [('in_file', 'hdr_file')]),
        (n4_correct, skullstrip_first_pass, [('output_image', 'in_file')]),
        (skullstrip_first_pass, bet_dilate, [('mask_file', 'in_file')]),
        (bet_dilate, bet_mask, [('out_file', 'mask_file')]),
        (skullstrip_first_pass, bet_mask, [('out_file', 'in_file')]),
        (bet_mask, unifize, [('out_file', 'in_file')]),
        (unifize, fixhdr_unifize, [('out_file', 'in_file')]),
        (fixhdr_unifize, skullstrip_second_pass, [('out_file', 'in_file')]),
        (skullstrip_first_pass, combine_masks, [('mask_file', 'in_file')]),
        (skullstrip_second_pass, fixhdr_skullstrip2, [('out_file', 'in_file')]),
        (fixhdr_skullstrip2, combine_masks, [('out_file', 'operand_file')]),
        (fixhdr_unifize, apply_mask, [('out_file', 'in_file')]),
        (combine_masks, apply_mask, [('out_file', 'mask_file')]),
        (combine_masks, outputnode, [('out_file', 'mask_file')]),
        (apply_mask, outputnode, [('out_file', 'skull_stripped_file')]),
        (n4_correct, outputnode, [('output_image', 'bias_corrected_file')]),
    ])

    return workflow


def init_skullstrip_bold_wf(name='skullstrip_bold_wf'):
    """
    This workflow applies skull-stripping to a BOLD image.

    It is intended to be used on an image that has previously been
    bias-corrected with
    :py:func:`~fmriprep.workflows.bold.util.init_enhance_and_skullstrip_bold_wf`

    .. workflow ::
        :graph2use: orig
        :simple_form: yes

        from fmriprep.workflows.bold.util import init_skullstrip_bold_wf
        wf = init_skullstrip_bold_wf()


    Inputs

        in_file
            BOLD image (single volume)


    Outputs

        skull_stripped_file
            the ``in_file`` after skull-stripping
        mask_file
            mask of the skull-stripped input file
        out_report
            reportlet for the skull-stripping

    """
    workflow = Workflow(name=name)
    inputnode = pe.Node(niu.IdentityInterface(fields=['in_file']),
                        name='inputnode')
    outputnode = pe.Node(niu.IdentityInterface(fields=['mask_file',
                                                       'skull_stripped_file',
                                                       'out_report']),
                         name='outputnode')
    skullstrip_first_pass = pe.Node(fsl.BET(frac=0.2, mask=True),
                                    name='skullstrip_first_pass')
    skullstrip_second_pass = pe.Node(afni.Automask(dilate=1, outputtype='NIFTI_GZ'),
                                     name='skullstrip_second_pass')
    combine_masks = pe.Node(fsl.BinaryMaths(operation='mul'), name='combine_masks')
    apply_mask = pe.Node(fsl.ApplyMask(), name='apply_mask')
    mask_reportlet = pe.Node(SimpleShowMaskRPT(), name='mask_reportlet')

    workflow.connect([
        (inputnode, skullstrip_first_pass, [('in_file', 'in_file')]),
        (skullstrip_first_pass, skullstrip_second_pass, [('out_file', 'in_file')]),
        (skullstrip_first_pass, combine_masks, [('mask_file', 'in_file')]),
        (skullstrip_second_pass, combine_masks, [('out_file', 'operand_file')]),
        (combine_masks, outputnode, [('out_file', 'mask_file')]),
        # Masked file
        (inputnode, apply_mask, [('in_file', 'in_file')]),
        (combine_masks, apply_mask, [('out_file', 'mask_file')]),
        (apply_mask, outputnode, [('out_file', 'skull_stripped_file')]),
        # Reportlet
        (inputnode, mask_reportlet, [('in_file', 'background_file')]),
        (combine_masks, mask_reportlet, [('out_file', 'mask_file')]),
        (mask_reportlet, outputnode, [('out_report', 'out_report')]),
    ])

    return workflow


def _pass_skip_vols_num(gen_skip_vols, man_skip_vols):
    """
    **Parameters**

    gen_skip_vols : int
        number of volumes to skip determined by an algorithm
    man_skip_vols : int or None
        number of volumes to skip determined by the user

    **Returns**
    skip_vols_num : int
        number of volumes to skip
    """
    from nipype import logging
    LOGGER = logging.getLogger('nipype.interface')

    if man_skip_vols:
        if gen_skip_vols > man_skip_vols:
            LOGGER.warning("The non steady state algorithm detected "
                           "more volumes than what was manually specified")

        skip_vols_num = man_skip_vols
    else:
        skip_vols_num = gen_skip_vols

    return skip_vols_num<|MERGE_RESOLUTION|>--- conflicted
+++ resolved
@@ -35,7 +35,7 @@
 
 def init_bold_reference_wf(omp_nthreads, bold_file=None, pre_mask=False,
                            name='bold_reference_wf', gen_report=False,
-                           skip_vols_num=None):
+                           dummy_scans=None):
     """
     This workflow generates reference BOLD images for a series
 
@@ -119,11 +119,12 @@
     enhance_and_skullstrip_bold_wf = init_enhance_and_skullstrip_bold_wf(
         omp_nthreads=omp_nthreads, pre_mask=pre_mask)
 
-    calc_skip_vols_num = pe.Node(niu.Function(function=_pass_skip_vols_num,
-                                              output_names=['skip_vols_num']),
-                                 name='calc_skip_vols_num',
-                                 mem_gb=DEFAULT_MEMORY_MIN_GB)
-    calc_skip_vols_num.inputs.man_skip_vols = skip_vols_num
+    calc_dummy_scans = pe.Node(niu.Function(function=_pass_dummy_scans,
+                                            output_names=['dummy_scans']),
+                               name='calc_dummy_scans',
+                               mem_gb=DEFAULT_MEMORY_MIN_GB)
+
+    calc_dummy_scans.inputs.man_skip_vols = dummy_scans
 
     workflow.connect([
         (inputnode, enhance_and_skullstrip_bold_wf, [('bold_mask', 'inputnode.pre_mask')]),
@@ -133,14 +134,9 @@
         (gen_ref,  enhance_and_skullstrip_bold_wf, [('ref_image', 'inputnode.in_file')]),
         (validate, outputnode, [('out_file', 'bold_file'),
                                 ('out_report', 'validation_report')]),
-<<<<<<< HEAD
-        (gen_ref, calc_skip_vols_num, [('n_volumes_to_discard', 'gen_skip_vols')]),
-        (calc_skip_vols_num, outputnode, [('skip_vols_num', 'skip_vols')]),
-        (validate_ref, outputnode, [('out_file', 'raw_ref_image')]),
-=======
-        (gen_ref, outputnode, [('n_volumes_to_discard', 'skip_vols')]),
+        (gen_ref, calc_dummy_scans, [('n_volumes_to_discard', 'gen_skip_vols')]),
+        (calc_dummy_scans, outputnode, [('dummy_scans', 'skip_vols')]),
         (gen_ref, outputnode, [('ref_image', 'raw_ref_image')]),
->>>>>>> a3e185b2
         (enhance_and_skullstrip_bold_wf, outputnode, [
             ('outputnode.bias_corrected_file', 'ref_image'),
             ('outputnode.mask_file', 'bold_mask'),
@@ -427,7 +423,7 @@
     return workflow
 
 
-def _pass_skip_vols_num(gen_skip_vols, man_skip_vols):
+def _pass_dummy_scans(gen_skip_vols, man_skip_vols):
     """
     **Parameters**
 
@@ -437,7 +433,7 @@
         number of volumes to skip determined by the user
 
     **Returns**
-    skip_vols_num : int
+    dummy_scans : int
         number of volumes to skip
     """
     from nipype import logging
@@ -448,8 +444,8 @@
             LOGGER.warning("The non steady state algorithm detected "
                            "more volumes than what was manually specified")
 
-        skip_vols_num = man_skip_vols
+        dummy_scans = man_skip_vols
     else:
-        skip_vols_num = gen_skip_vols
-
-    return skip_vols_num+        dummy_scans = gen_skip_vols
+
+    return dummy_scans