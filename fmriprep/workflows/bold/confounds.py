--- conflicted
+++ resolved
@@ -27,7 +27,7 @@
 )
 
 
-def init_bold_confs_wf(mem_gb, metadata, name="bold_confs_wf"):
+def init_bold_confs_wf(mem_gb, metadata, use_aroma, ignore_aroma_err, name="bold_confs_wf"):
     """
     This workflow calculates confounds for a BOLD series, and aggregates them
     into a :abbr:`TSV (tab-separated value)` file, for use as nuisance
@@ -98,7 +98,6 @@
 
         confounds_file
             TSV of all aggregated confounds
-<<<<<<< HEAD
         confounds_list
             List of calculated confounds for reporting
         acompcor_report
@@ -120,20 +119,16 @@
             BOLD series (in mni space) with non-aggressive ICA-AROMA denoising applied
         bold_nonaggr_denoised
             BOLD series with non-aggressive ICA-AROMA denoising applied
-
-    **Subworkflows**
-
-        * :py:func:`~fmriprep.workflows.bold.confounds.init_ica_aroma_wf`
-=======
         rois_report
             Reportlet visualizing white-matter/CSF mask used for aCompCor,
             the ROI for tCompCor and the BOLD brain mask.
->>>>>>> 5f324a1e
-
+
+    **Subworkflows**
+
+        * :py:func:`~fmriprep.workflows.bold.confounds.init_ica_aroma_wf`
     """
 
     inputnode = pe.Node(niu.IdentityInterface(
-<<<<<<< HEAD
         fields=['bold', 'bold_mask', 'movpar_file', 'bold_t1', 'bold_mask_t1',
                 't1_mask', 't1_tpms', 't1_bold_xform', 'bold_mni', 'bold_mask_mni']),
         name='inputnode')
@@ -142,13 +137,6 @@
                 'aroma_noise_ics', 'melodic_mix', 'bold_smooth_nonaggr_denoised_mni',
                 'bold_nonaggr_denoised_mni', 'bold_nonaggr_denoised_t1',
                 'bold_nonaggr_denoised']),
-=======
-        fields=['bold', 'bold_mask', 'movpar_file', 't1_mask', 't1_tpms',
-                't1_bold_xform']),
-        name='inputnode')
-    outputnode = pe.Node(niu.IdentityInterface(
-        fields=['confounds_file', 'rois_report']),
->>>>>>> 5f324a1e
         name='outputnode')
 
     # Get masks ready in T1w space
@@ -299,7 +287,6 @@
         (rois_plot, outputnode, [('out_report', 'rois_report')]),
     ])
 
-<<<<<<< HEAD
     if use_aroma:
         # ICA-AROMA
         ica_aroma_wf = init_ica_aroma_wf(name='ica_aroma_wf',
@@ -381,8 +368,6 @@
             (reg_filt_bold, rois_plot, [('out_file', 'in_file')]),
         ])
 
-=======
->>>>>>> 5f324a1e
     return workflow
 
 
