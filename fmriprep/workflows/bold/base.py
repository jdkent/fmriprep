# -*- coding: utf-8 -*-
# emacs: -*- mode: python; py-indent-offset: 4; indent-tabs-mode: nil -*-
# vi: set ft=python sts=4 ts=4 sw=4 et:
"""
Orchestrating the BOLD-preprocessing workflow
^^^^^^^^^^^^^^^^^^^^^^^^^^^^^^^^^^^^^^^^^^^^^

.. autofunction:: init_func_preproc_wf
.. autofunction:: init_func_derivatives_wf

"""

import os

import nibabel as nb
from nipype import logging

from nipype.interfaces.fsl import Split as FSLSplit
from nipype.pipeline import engine as pe
from nipype.interfaces import utility as niu

from niworkflows.engine.workflows import LiterateWorkflow as Workflow
from niworkflows.interfaces.cifti import GenerateCifti, CiftiNameSource
from niworkflows.interfaces.surf import GiftiNameSource

from ...utils.meepi import combine_meepi_source

from ...interfaces import DerivativesDataSink
from ...interfaces.reports import FunctionalSummary

# BOLD workflows
from .confounds import init_bold_confs_wf, init_carpetplot_wf
from .hmc import init_bold_hmc_wf
from .stc import init_bold_stc_wf
from .t2s import init_bold_t2s_wf
from .registration import init_bold_t1_trans_wf, init_bold_reg_wf
from .resampling import (
    init_bold_surf_wf,
    init_bold_mni_trans_wf,
    init_bold_preproc_trans_wf,
)
from .util import init_bold_reference_wf

DEFAULT_MEMORY_MIN_GB = 0.01
LOGGER = logging.getLogger('nipype.workflow')


def init_func_preproc_wf(bold_file, ignore, freesurfer,
                         use_bbr, t2s_coreg, bold2t1w_dof, reportlets_dir,
                         output_spaces, template, output_dir, omp_nthreads,
                         fmap_bspline, fmap_demean, use_syn, force_syn,
                         use_aroma, err_on_aroma_warn, aroma_melodic_dim,
                         return_all_components, fd_spike_thr, dv_spike_thr,
                         medial_surface_nan, cifti_output,
                         debug, low_mem, template_out_grid,
                         layout=None, num_bold=1):
    """
    This workflow controls the functional preprocessing stages of FMRIPREP.

    .. workflow::
        :graph2use: orig
        :simple_form: yes

        from fmriprep.workflows.bold import init_func_preproc_wf
        from collections import namedtuple
        BIDSLayout = namedtuple('BIDSLayout', ['root'], defaults='.')
        wf = init_func_preproc_wf('/completely/made/up/path/sub-01_task-nback_bold.nii.gz',
                                  omp_nthreads=1,
                                  ignore=[],
                                  freesurfer=True,
                                  reportlets_dir='.',
                                  output_dir='.',
                                  template='MNI152NLin2009cAsym',
                                  output_spaces=['T1w', 'fsnative',
                                                 'template', 'fsaverage5'],
                                  debug=False,
                                  use_bbr=True,
                                  t2s_coreg=False,
                                  bold2t1w_dof=9,
                                  fmap_bspline=True,
                                  fmap_demean=True,
                                  use_syn=True,
                                  force_syn=True,
                                  low_mem=False,
                                  template_out_grid='native',
                                  medial_surface_nan=False,
                                  cifti_output=False,
                                  use_aroma=False,
                                  err_on_aroma_warn=False,
                                  aroma_melodic_dim=-200,
<<<<<<< HEAD
                                  return_all_components=False,
                                  fd_spike_thr=0.5,
                                  dv_spike_thr=1.5,
                                  num_bold=1)
=======
                                  num_bold=1,
                                  layout=BIDSLayout())
>>>>>>> b0c2b76d

    **Parameters**

        bold_file : str
            BOLD series NIfTI file
        ignore : list
            Preprocessing steps to skip (may include "slicetiming", "fieldmaps")
        freesurfer : bool
            Enable FreeSurfer functional registration (bbregister) and resampling
            BOLD series to FreeSurfer surface meshes.
        use_bbr : bool or None
            Enable/disable boundary-based registration refinement.
            If ``None``, test BBR result for distortion before accepting.
            When using ``t2s_coreg``, BBR will be enabled by default unless
            explicitly specified otherwise.
        t2s_coreg : bool
            For multiecho EPI, use the calculated T2*-map for T2*-driven coregistration
        bold2t1w_dof : 6, 9 or 12
            Degrees-of-freedom for BOLD-T1w registration
        reportlets_dir : str
            Directory in which to save reportlets
        output_spaces : list
            List of output spaces functional images are to be resampled to.
            Some parts of pipeline will only be instantiated for some output spaces.

            Valid spaces:

                - T1w
                - template
                - fsnative
                - fsaverage (or other pre-existing FreeSurfer templates)
        template : str
            Name of template targeted by ``template`` output space
        output_dir : str
            Directory in which to save derivatives
        omp_nthreads : int
            Maximum number of threads an individual process may use
        fmap_bspline : bool
            **Experimental**: Fit B-Spline field using least-squares
        fmap_demean : bool
            Demean voxel-shift map during unwarp
        use_syn : bool
            **Experimental**: Enable ANTs SyN-based susceptibility distortion correction (SDC).
            If fieldmaps are present and enabled, this is not run, by default.
        force_syn : bool
            **Temporary**: Always run SyN-based SDC
        use_aroma : bool
            Perform ICA-AROMA on MNI-resampled functional series
        err_on_aroma_warn : bool
            Do not fail on ICA-AROMA errors
        return_all_components
            Return all CompCor component time series instead of the top fraction
        fd_spike_thr
            Criterion for flagging framewise displacement outliers
        dv_spike_thr
            Criterion for flagging DVARS outliers
        medial_surface_nan : bool
            Replace medial wall values with NaNs on functional GIFTI files
        cifti_output : bool
            Generate bold CIFTI file in output spaces
        debug : bool
            Enable debugging outputs
        low_mem : bool
            Write uncompressed .nii files in some cases to reduce memory usage
        template_out_grid : str
            Keyword ('native', '1mm' or '2mm') or path of custom reference
            image for normalization
        layout : BIDSLayout
            BIDSLayout structure to enable metadata retrieval
        num_bold : int
            Total number of BOLD files that have been set for preprocessing
            (default is 1)

    **Inputs**

        bold_file
            BOLD series NIfTI file
        t1_preproc
            Bias-corrected structural template image
        t1_brain
            Skull-stripped ``t1_preproc``
        t1_mask
            Mask of the skull-stripped template image
        t1_seg
            Segmentation of preprocessed structural image, including
            gray-matter (GM), white-matter (WM) and cerebrospinal fluid (CSF)
        t1_tpms
            List of tissue probability maps in T1w space
        t1_2_mni_forward_transform
            ANTs-compatible affine-and-warp transform file
        t1_2_mni_reverse_transform
            ANTs-compatible affine-and-warp transform file (inverse)
        subjects_dir
            FreeSurfer SUBJECTS_DIR
        subject_id
            FreeSurfer subject ID
        t1_2_fsnative_forward_transform
            LTA-style affine matrix translating from T1w to FreeSurfer-conformed subject space
        t1_2_fsnative_reverse_transform
            LTA-style affine matrix translating from FreeSurfer-conformed subject space to T1w


    **Outputs**

        bold_t1
            BOLD series, resampled to T1w space
        bold_mask_t1
            BOLD series mask in T1w space
        bold_mni
            BOLD series, resampled to template space
        bold_mask_mni
            BOLD series mask in template space
        confounds
            TSV of confounds
        surfaces
            BOLD series, resampled to FreeSurfer surfaces
        aroma_noise_ics
            Noise components identified by ICA-AROMA
        melodic_mix
            FSL MELODIC mixing matrix
        bold_cifti
            BOLD CIFTI image
        cifti_variant
            combination of target spaces for `bold_cifti`


    **Subworkflows**

        * :py:func:`~fmriprep.workflows.bold.util.init_bold_reference_wf`
        * :py:func:`~fmriprep.workflows.bold.stc.init_bold_stc_wf`
        * :py:func:`~fmriprep.workflows.bold.hmc.init_bold_hmc_wf`
        * :py:func:`~fmriprep.workflows.bold.t2s.init_bold_t2s_wf`
        * :py:func:`~fmriprep.workflows.bold.registration.init_bold_t1_trans_wf`
        * :py:func:`~fmriprep.workflows.bold.registration.init_bold_reg_wf`
        * :py:func:`~fmriprep.workflows.bold.confounds.init_bold_confounds_wf`
        * :py:func:`~fmriprep.workflows.bold.confounds.init_ica_aroma_wf`
        * :py:func:`~fmriprep.workflows.bold.resampling.init_bold_mni_trans_wf`
        * :py:func:`~fmriprep.workflows.bold.resampling.init_bold_preproc_trans_wf`
        * :py:func:`~fmriprep.workflows.bold.resampling.init_bold_surf_wf`
        * :py:func:`~fmriprep.workflows.fieldmap.pepolar.init_pepolar_unwarp_wf`
        * :py:func:`~fmriprep.workflows.fieldmap.init_fmap_estimator_wf`
        * :py:func:`~fmriprep.workflows.fieldmap.init_sdc_unwarp_wf`
        * :py:func:`~fmriprep.workflows.fieldmap.init_nonlinear_sdc_wf`

    """
    from ..fieldmap.base import init_sdc_wf  # Avoid circular dependency (#1066)

    ref_file = bold_file
    mem_gb = {'filesize': 1, 'resampled': 1, 'largemem': 1}
    bold_tlen = 10
    multiecho = isinstance(bold_file, list)

    if multiecho:
        tes = [layout.get_metadata(echo)['EchoTime'] for echo in bold_file]
        ref_file = dict(zip(tes, bold_file))[min(tes)]

    if os.path.isfile(ref_file):
        bold_tlen, mem_gb = _create_mem_gb(ref_file)

    wf_name = _get_wf_name(ref_file)
    LOGGER.log(25, ('Creating bold processing workflow for "%s" (%.2f GB / %d TRs). '
                    'Memory resampled/largemem=%.2f/%.2f GB.'),
               ref_file, mem_gb['filesize'], bold_tlen, mem_gb['resampled'], mem_gb['largemem'])

    sbref_file = None
    # For doc building purposes
    if not hasattr(layout, 'parse_file_entities'):
        LOGGER.log(25, 'No valid layout: building empty workflow.')
        metadata = {
            'RepetitionTime': 2.0,
            'SliceTiming': [0.0, 0.1, 0.2, 0.3, 0.4, 0.5, 0.6, 0.7, 0.8, 0.9],
            'PhaseEncodingDirection': 'j',
        }
        fmaps = [{
            'suffix': 'phasediff',
            'phasediff': 'sub-03/ses-2/fmap/sub-03_ses-2_run-1_phasediff.nii.gz',
            'magnitude1': 'sub-03/ses-2/fmap/sub-03_ses-2_run-1_magnitude1.nii.gz',
            'magnitude2': 'sub-03/ses-2/fmap/sub-03_ses-2_run-1_magnitude2.nii.gz',
        }]
        run_stc = True
        multiecho = False
    else:
        # Find associated sbref, if possible
        entities = layout.parse_file_entities(ref_file)
        entities['suffix'] = 'sbref'
        files = layout.get(return_type='file', extensions=['nii', 'nii.gz'], **entities)
        refbase = os.path.basename(ref_file)
        if 'sbref' in ignore:
            LOGGER.info("Single-band reference files ignored.")
        elif files and multiecho:
            LOGGER.warning("Single-band reference found, but not supported in "
                           "multi-echo workflows at this time. Ignoring.")
        elif files:
            sbref_file = files[0]
            sbbase = os.path.basename(sbref_file)
            if len(files) > 1:
                LOGGER.warning(
                    "Multiple single-band reference files found for {}; using "
                    "{}".format(refbase, sbbase))
            else:
                LOGGER.log(25, "Using single-band reference file {}".format(sbbase))
        else:
            LOGGER.log(25, "No single-band-reference found for {}".format(refbase))

        metadata = layout.get_metadata(ref_file)

        # Find fieldmaps. Options: (phase1|phase2|phasediff|epi|fieldmap|syn)
        fmaps = []
        if 'fieldmaps' not in ignore:
            fmaps = layout.get_fieldmap(ref_file, return_list=True)
            for fmap in fmaps:
                fmap['metadata'] = layout.get_metadata(fmap[fmap['suffix']])

        # Run SyN if forced or in the absence of fieldmap correction
        if force_syn or (use_syn and not fmaps):
            fmaps.append({'suffix': 'syn'})

        # Short circuits: (True and True and (False or 'TooShort')) == 'TooShort'
        run_stc = ("SliceTiming" in metadata and
                   'slicetiming' not in ignore and
                   (_get_series_len(ref_file) > 4 or "TooShort"))

    # Check if MEEPI for T2* coregistration target
    if t2s_coreg and not multiecho:
        LOGGER.warning("No multiecho BOLD images found for T2* coregistration. "
                       "Using standard EPI-T1 coregistration.")
        t2s_coreg = False

    # By default, force-bbr for t2s_coreg unless user specifies otherwise
    if t2s_coreg and use_bbr is None:
        use_bbr = True

    # Build workflow
    workflow = Workflow(name=wf_name)
    workflow.__desc__ = """

Functional data preprocessing

: For each of the {num_bold} BOLD runs found per subject (across all
tasks and sessions), the following preprocessing was performed.
""".format(num_bold=num_bold)

    workflow.__postdesc__ = """\
All resamplings can be performed with *a single interpolation
step* by composing all the pertinent transformations (i.e. head-motion
transform matrices, susceptibility distortion correction when available,
and co-registrations to anatomical and template spaces).
Gridded (volumetric) resamplings were performed using `antsApplyTransforms` (ANTs),
configured with Lanczos interpolation to minimize the smoothing
effects of other kernels [@lanczos].
Non-gridded (surface) resamplings were performed using `mri_vol2surf`
(FreeSurfer).
"""

    inputnode = pe.Node(niu.IdentityInterface(
        fields=['bold_file', 'sbref_file', 'subjects_dir', 'subject_id',
                't1_preproc', 't1_brain', 't1_mask', 't1_seg', 't1_tpms',
                't1_aseg', 't1_aparc',
                't1_2_mni_forward_transform', 't1_2_mni_reverse_transform',
                't1_2_fsnative_forward_transform', 't1_2_fsnative_reverse_transform']),
        name='inputnode')
    inputnode.inputs.bold_file = bold_file
    if sbref_file is not None:
        inputnode.inputs.sbref_file = sbref_file

    outputnode = pe.Node(niu.IdentityInterface(
        fields=['bold_t1', 'bold_t1_ref', 'bold_mask_t1', 'bold_aseg_t1', 'bold_aparc_t1',
                'bold_mni', 'bold_mni_ref' 'bold_mask_mni', 'bold_aseg_mni', 'bold_aparc_mni',
                'bold_cifti', 'cifti_variant', 'cifti_variant_key', 'confounds', 'surfaces',
                'aroma_noise_ics', 'melodic_mix', 'nonaggr_denoised_file',
                'confounds_metadata']),
        name='outputnode')

    # BOLD buffer: an identity used as a pointer to either the original BOLD
    # or the STC'ed one for further use.
    boldbuffer = pe.Node(niu.IdentityInterface(fields=['bold_file']), name='boldbuffer')

    summary = pe.Node(
        FunctionalSummary(output_spaces=output_spaces,
                          slice_timing=run_stc,
                          registration='FreeSurfer' if freesurfer else 'FSL',
                          registration_dof=bold2t1w_dof,
                          pe_direction=metadata.get("PhaseEncodingDirection"),
                          tr=metadata.get("RepetitionTime")),
        name='summary', mem_gb=DEFAULT_MEMORY_MIN_GB, run_without_submitting=True)

    # CIfTI output: currently, we only support fsaverage{5,6}
    cifti_spaces = [s for s in output_spaces if s in ('fsaverage5', 'fsaverage6')]
    cifti_output = cifti_output and cifti_spaces
    func_derivatives_wf = init_func_derivatives_wf(
        bids_root=layout.root,
        cifti_output=cifti_output,
        freesurfer=freesurfer,
        metadata=metadata,
        output_dir=output_dir,
        output_spaces=output_spaces,
        template=template,
        use_aroma=use_aroma,
    )

    workflow.connect([
        (outputnode, func_derivatives_wf, [
            ('bold_t1', 'inputnode.bold_t1'),
            ('bold_t1_ref', 'inputnode.bold_t1_ref'),
            ('bold_aseg_t1', 'inputnode.bold_aseg_t1'),
            ('bold_aparc_t1', 'inputnode.bold_aparc_t1'),
            ('bold_mask_t1', 'inputnode.bold_mask_t1'),
            ('confounds', 'inputnode.confounds'),
            ('surfaces', 'inputnode.surfaces'),
            ('aroma_noise_ics', 'inputnode.aroma_noise_ics'),
            ('melodic_mix', 'inputnode.melodic_mix'),
            ('nonaggr_denoised_file', 'inputnode.nonaggr_denoised_file'),
            ('bold_cifti', 'inputnode.bold_cifti'),
            ('cifti_variant', 'inputnode.cifti_variant'),
            ('cifti_variant_key', 'inputnode.cifti_variant_key'),
            ('confounds_metadata', 'inputnode.confounds_metadata'),
        ]),
    ])

    if 'template' in output_spaces:
        # Artifacts resampled in MNI space can only be sinked if they
        # were actually generated. See #1348.
        workflow.connect([
            (outputnode, func_derivatives_wf, [
                ('bold_mni_ref', 'inputnode.bold_mni_ref'),
                ('bold_mni', 'inputnode.bold_mni'),
                ('bold_aseg_mni', 'inputnode.bold_aseg_mni'),
                ('bold_aparc_mni', 'inputnode.bold_aparc_mni'),
                ('bold_mask_mni', 'inputnode.bold_mask_mni'),
            ]),
        ])

    # Generate a tentative boldref
    bold_reference_wf = init_bold_reference_wf(omp_nthreads=omp_nthreads)

    # Top-level BOLD splitter
    bold_split = pe.Node(FSLSplit(dimension='t'), name='bold_split',
                         mem_gb=mem_gb['filesize'] * 3)

    # HMC on the BOLD
    bold_hmc_wf = init_bold_hmc_wf(name='bold_hmc_wf',
                                   mem_gb=mem_gb['filesize'],
                                   omp_nthreads=omp_nthreads)

    # calculate BOLD registration to T1w
    bold_reg_wf = init_bold_reg_wf(name='bold_reg_wf',
                                   freesurfer=freesurfer,
                                   use_bbr=use_bbr,
                                   bold2t1w_dof=bold2t1w_dof,
                                   mem_gb=mem_gb['resampled'],
                                   omp_nthreads=omp_nthreads,
                                   use_compression=False)

    # apply BOLD registration to T1w
    bold_t1_trans_wf = init_bold_t1_trans_wf(name='bold_t1_trans_wf',
                                             freesurfer=freesurfer,
                                             use_fieldwarp=(fmaps is not None or use_syn),
                                             multiecho=multiecho,
                                             mem_gb=mem_gb['resampled'],
                                             omp_nthreads=omp_nthreads,
                                             use_compression=False)

    # get confounds
    bold_confounds_wf = init_bold_confs_wf(
        mem_gb=mem_gb['largemem'],
        metadata=metadata,
        return_all_components=return_all_components,
        fd_spike_thr=fd_spike_thr,
        dv_spike_thr=dv_spike_thr,
        name='bold_confounds_wf')
    bold_confounds_wf.get_node('inputnode').inputs.t1_transform_flags = [False]

    # Apply transforms in 1 shot
    # Only use uncompressed output if AROMA is to be run
    bold_bold_trans_wf = init_bold_preproc_trans_wf(
        mem_gb=mem_gb['resampled'],
        omp_nthreads=omp_nthreads,
        use_compression=not low_mem,
        use_fieldwarp=(fmaps is not None or use_syn),
        name='bold_bold_trans_wf'
    )
    bold_bold_trans_wf.inputs.inputnode.name_source = ref_file

    # SLICE-TIME CORRECTION (or bypass) #############################################
    if run_stc is True:  # bool('TooShort') == True, so check True explicitly
        bold_stc_wf = init_bold_stc_wf(name='bold_stc_wf', metadata=metadata)
        workflow.connect([
            (bold_reference_wf, bold_stc_wf, [
                ('outputnode.skip_vols', 'inputnode.skip_vols')]),
            (bold_stc_wf, boldbuffer, [('outputnode.stc_file', 'bold_file')]),
        ])
        if not multiecho:
            workflow.connect([
                (bold_reference_wf, bold_stc_wf, [
                    ('outputnode.bold_file', 'inputnode.bold_file')])])
        else:  # for meepi, iterate through stc_wf for all workflows
            meepi_echos = boldbuffer.clone(name='meepi_echos')
            meepi_echos.iterables = ('bold_file', bold_file)
            workflow.connect([
                (meepi_echos, bold_stc_wf, [('bold_file', 'inputnode.bold_file')])])
    elif not multiecho:  # STC is too short or False
        # bypass STC from original BOLD to the splitter through boldbuffer
        workflow.connect([
            (bold_reference_wf, boldbuffer, [('outputnode.bold_file', 'bold_file')])])
    else:
        # for meepi, iterate over all meepi echos to boldbuffer
        boldbuffer.iterables = ('bold_file', bold_file)

    # SDC (SUSCEPTIBILITY DISTORTION CORRECTION) or bypass ##########################
    bold_sdc_wf = init_sdc_wf(
        fmaps, metadata, omp_nthreads=omp_nthreads,
        debug=debug, fmap_demean=fmap_demean, fmap_bspline=fmap_bspline)
    bold_sdc_wf.inputs.inputnode.template = template

    if not fmaps:
        LOGGER.warning('SDC: no fieldmaps found or they were ignored (%s).',
                       ref_file)
    elif fmaps[0]['suffix'] == 'syn':
        LOGGER.warning(
            'SDC: no fieldmaps found or they were ignored. '
            'Using EXPERIMENTAL "fieldmap-less SyN" correction '
            'for dataset %s.', ref_file)
    else:
        LOGGER.log(25, 'SDC: fieldmap estimation of type "%s" intended for %s found.',
                   fmaps[0]['suffix'], ref_file)

    # MULTI-ECHO EPI DATA #############################################
    if multiecho:
        from .util import init_skullstrip_bold_wf
        skullstrip_bold_wf = init_skullstrip_bold_wf(name='skullstrip_bold_wf')

        inputnode.inputs.bold_file = ref_file  # Replace reference w first echo

        join_echos = pe.JoinNode(niu.IdentityInterface(fields=['bold_files']),
                                 joinsource=('meepi_echos' if run_stc is True else 'boldbuffer'),
                                 joinfield=['bold_files'],
                                 name='join_echos')

        # create optimal combination, adaptive T2* map
        bold_t2s_wf = init_bold_t2s_wf(echo_times=tes,
                                       mem_gb=mem_gb['resampled'],
                                       omp_nthreads=omp_nthreads,
                                       t2s_coreg=t2s_coreg,
                                       name='bold_t2smap_wf')

        workflow.connect([
            (skullstrip_bold_wf, join_echos, [
                ('outputnode.skull_stripped_file', 'bold_files')]),
            (join_echos, bold_t2s_wf, [
                ('bold_files', 'inputnode.bold_file')]),
        ])

    # MAIN WORKFLOW STRUCTURE #######################################################
    workflow.connect([
        # Generate early reference
        (inputnode, bold_reference_wf, [('bold_file', 'inputnode.bold_file'),
                                        ('sbref_file', 'inputnode.sbref_file')]),
        # BOLD buffer has slice-time corrected if it was run, original otherwise
        (boldbuffer, bold_split, [('bold_file', 'in_file')]),
        # HMC
        (bold_reference_wf, bold_hmc_wf, [
            ('outputnode.raw_ref_image', 'inputnode.raw_ref_image'),
            ('outputnode.bold_file', 'inputnode.bold_file')]),
        # EPI-T1 registration workflow
        (inputnode, bold_reg_wf, [
            ('t1_brain', 'inputnode.t1_brain'),
            ('t1_seg', 'inputnode.t1_seg'),
            # Undefined if --no-freesurfer, but this is safe
            ('subjects_dir', 'inputnode.subjects_dir'),
            ('subject_id', 'inputnode.subject_id'),
            ('t1_2_fsnative_reverse_transform', 'inputnode.t1_2_fsnative_reverse_transform')]),
        (inputnode, bold_t1_trans_wf, [
            ('bold_file', 'inputnode.name_source'),
            ('t1_brain', 'inputnode.t1_brain'),
            ('t1_mask', 'inputnode.t1_mask'),
            ('t1_aseg', 'inputnode.t1_aseg'),
            ('t1_aparc', 'inputnode.t1_aparc')]),
        # unused if multiecho, but this is safe
        (bold_hmc_wf, bold_t1_trans_wf, [('outputnode.xforms', 'inputnode.hmc_xforms')]),
        (bold_reg_wf, bold_t1_trans_wf, [
            ('outputnode.itk_bold_to_t1', 'inputnode.itk_bold_to_t1')]),
        (bold_t1_trans_wf, outputnode, [('outputnode.bold_t1', 'bold_t1'),
                                        ('outputnode.bold_t1_ref', 'bold_t1_ref'),
                                        ('outputnode.bold_aseg_t1', 'bold_aseg_t1'),
                                        ('outputnode.bold_aparc_t1', 'bold_aparc_t1')]),
        (bold_reg_wf, summary, [('outputnode.fallback', 'fallback')]),
        # SDC (or pass-through workflow)
        (inputnode, bold_sdc_wf, [
            ('t1_brain', 'inputnode.t1_brain'),
            ('t1_2_mni_reverse_transform', 'inputnode.t1_2_mni_reverse_transform')]),
        (bold_reference_wf, bold_sdc_wf, [
            ('outputnode.ref_image', 'inputnode.bold_ref'),
            ('outputnode.ref_image_brain', 'inputnode.bold_ref_brain'),
            ('outputnode.bold_mask', 'inputnode.bold_mask')]),
        # For t2s_coreg, replace EPI-to-T1w registration inputs
        (bold_sdc_wf if not t2s_coreg else bold_t2s_wf, bold_reg_wf, [
            ('outputnode.bold_ref_brain', 'inputnode.ref_bold_brain')]),
        (bold_sdc_wf if not t2s_coreg else bold_t2s_wf, bold_t1_trans_wf, [
            ('outputnode.bold_ref_brain', 'inputnode.ref_bold_brain'),
            ('outputnode.bold_mask', 'inputnode.ref_bold_mask')]),
        (bold_sdc_wf, bold_t1_trans_wf, [
            ('outputnode.out_warp', 'inputnode.fieldwarp')]),
        (bold_sdc_wf, bold_bold_trans_wf, [
            ('outputnode.out_warp', 'inputnode.fieldwarp'),
            ('outputnode.bold_mask', 'inputnode.bold_mask')]),
        (bold_sdc_wf, summary, [('outputnode.method', 'distortion_correction')]),
        # Connect bold_confounds_wf
        (inputnode, bold_confounds_wf, [('t1_tpms', 'inputnode.t1_tpms'),
                                        ('t1_mask', 'inputnode.t1_mask')]),
        (bold_hmc_wf, bold_confounds_wf, [
            ('outputnode.movpar_file', 'inputnode.movpar_file')]),
        (bold_reg_wf, bold_confounds_wf, [
            ('outputnode.itk_t1_to_bold', 'inputnode.t1_bold_xform')]),
        (bold_reference_wf, bold_confounds_wf, [
            ('outputnode.skip_vols', 'inputnode.skip_vols')]),
        (bold_confounds_wf, outputnode, [
            ('outputnode.confounds_file', 'confounds'),
        ]),
        (bold_confounds_wf, outputnode, [
            ('outputnode.confounds_metadata', 'confounds_metadata'),
        ]),
        # Connect bold_bold_trans_wf
        (bold_split, bold_bold_trans_wf, [
            ('out_files', 'inputnode.bold_file')]),
        (bold_hmc_wf, bold_bold_trans_wf, [
            ('outputnode.xforms', 'inputnode.hmc_xforms')]),
        # Summary
        (outputnode, summary, [('confounds', 'confounds_file')]),
    ])

    # for standard EPI data, pass along correct file
    if not multiecho:
        workflow.connect([
            (inputnode, func_derivatives_wf, [
                ('bold_file', 'inputnode.source_file')]),
            (bold_bold_trans_wf, bold_confounds_wf, [
                ('outputnode.bold', 'inputnode.bold'),
                ('outputnode.bold_mask', 'inputnode.bold_mask')]),
            (bold_split, bold_t1_trans_wf, [
                ('out_files', 'inputnode.bold_split')]),
        ])
    else:  # for meepi, create and use optimal combination
        workflow.connect([
            # update name source for optimal combination
            (inputnode, func_derivatives_wf, [
                (('bold_file', combine_meepi_source), 'inputnode.source_file')]),
            (bold_bold_trans_wf, skullstrip_bold_wf, [
                ('outputnode.bold', 'inputnode.in_file')]),
            (bold_t2s_wf, bold_confounds_wf, [
                ('outputnode.bold', 'inputnode.bold'),
                ('outputnode.bold_mask', 'inputnode.bold_mask')]),
            (bold_t2s_wf, bold_t1_trans_wf, [
                ('outputnode.bold', 'inputnode.bold_split')]),
        ])

    if fmaps:
        from ..fieldmap.unwarp import init_fmap_unwarp_report_wf
        sdc_type = fmaps[0]['suffix']

        # Report on BOLD correction
        fmap_unwarp_report_wf = init_fmap_unwarp_report_wf(
            suffix='sdc_%s' % sdc_type)
        workflow.connect([
            (inputnode, fmap_unwarp_report_wf, [
                ('t1_seg', 'inputnode.in_seg')]),
            (bold_reference_wf, fmap_unwarp_report_wf, [
                ('outputnode.ref_image', 'inputnode.in_pre')]),
            (bold_reg_wf, fmap_unwarp_report_wf, [
                ('outputnode.itk_t1_to_bold', 'inputnode.in_xfm')]),
            (bold_sdc_wf, fmap_unwarp_report_wf, [
                ('outputnode.bold_ref', 'inputnode.in_post')]),
        ])

        if force_syn and sdc_type != 'syn':
            syn_unwarp_report_wf = init_fmap_unwarp_report_wf(
                suffix='forcedsyn', name='syn_unwarp_report_wf')
            workflow.connect([
                (inputnode, syn_unwarp_report_wf, [
                    ('t1_seg', 'inputnode.in_seg')]),
                (bold_reference_wf, syn_unwarp_report_wf, [
                    ('outputnode.ref_image', 'inputnode.in_pre')]),
                (bold_reg_wf, syn_unwarp_report_wf, [
                    ('outputnode.itk_t1_to_bold', 'inputnode.in_xfm')]),
                (bold_sdc_wf, syn_unwarp_report_wf, [
                    ('outputnode.syn_bold_ref', 'inputnode.in_post')]),
            ])

    # Map final BOLD mask into T1w space (if required)
    if 'T1w' in output_spaces:
        from niworkflows.interfaces.fixes import (
            FixHeaderApplyTransforms as ApplyTransforms
        )

        boldmask_to_t1w = pe.Node(
            ApplyTransforms(interpolation='MultiLabel', float=True),
            name='boldmask_to_t1w', mem_gb=0.1
        )
        workflow.connect([
            (bold_reg_wf, boldmask_to_t1w, [
                ('outputnode.itk_bold_to_t1', 'transforms')]),
            (bold_t1_trans_wf, boldmask_to_t1w, [
                ('outputnode.bold_mask_t1', 'reference_image')]),
            (bold_bold_trans_wf if not multiecho else bold_t2s_wf, boldmask_to_t1w, [
                ('outputnode.bold_mask', 'input_image')]),
            (boldmask_to_t1w, outputnode, [
                ('output_image', 'bold_mask_t1')]),
        ])

    if 'template' in output_spaces:
        # Apply transforms in 1 shot
        # Only use uncompressed output if AROMA is to be run
        bold_mni_trans_wf = init_bold_mni_trans_wf(
            template=template,
            freesurfer=freesurfer,
            mem_gb=mem_gb['resampled'],
            omp_nthreads=omp_nthreads,
            template_out_grid=template_out_grid,
            use_compression=not low_mem,
            use_fieldwarp=fmaps is not None,
            name='bold_mni_trans_wf'
        )
        carpetplot_wf = init_carpetplot_wf(
            mem_gb=mem_gb['resampled'],
            metadata=metadata,
            name='carpetplot_wf')

        workflow.connect([
            (inputnode, bold_mni_trans_wf, [
                ('bold_file', 'inputnode.name_source'),
                ('t1_2_mni_forward_transform', 'inputnode.t1_2_mni_forward_transform'),
                ('t1_aseg', 'inputnode.bold_aseg'),
                ('t1_aparc', 'inputnode.bold_aparc')]),
            (bold_hmc_wf, bold_mni_trans_wf, [
                ('outputnode.xforms', 'inputnode.hmc_xforms')]),
            (bold_reg_wf, bold_mni_trans_wf, [
                ('outputnode.itk_bold_to_t1', 'inputnode.itk_bold_to_t1')]),
            (bold_bold_trans_wf if not multiecho else bold_t2s_wf, bold_mni_trans_wf, [
                ('outputnode.bold_mask', 'inputnode.bold_mask')]),
            (bold_sdc_wf, bold_mni_trans_wf, [
                ('outputnode.out_warp', 'inputnode.fieldwarp')]),
            (bold_mni_trans_wf, outputnode, [('outputnode.bold_mni', 'bold_mni'),
                                             ('outputnode.bold_mni_ref', 'bold_mni_ref'),
                                             ('outputnode.bold_mask_mni', 'bold_mask_mni'),
                                             ('outputnode.bold_aseg_mni', 'bold_aseg_mni'),
                                             ('outputnode.bold_aparc_mni', 'bold_aparc_mni')]),
            (inputnode, carpetplot_wf, [
                ('t1_2_mni_reverse_transform', 'inputnode.t1_2_mni_reverse_transform')]),
            (bold_bold_trans_wf if not multiecho else bold_t2s_wf, carpetplot_wf, [
                ('outputnode.bold', 'inputnode.bold'),
                ('outputnode.bold_mask', 'inputnode.bold_mask')]),
            (bold_reg_wf, carpetplot_wf, [
                ('outputnode.itk_t1_to_bold', 'inputnode.t1_bold_xform')]),
            (bold_confounds_wf, carpetplot_wf, [
                ('outputnode.confounds_file', 'inputnode.confounds_file')]),
        ])

        if not multiecho:
            workflow.connect([
                (bold_split, bold_mni_trans_wf, [
                    ('out_files', 'inputnode.bold_split')])
            ])
        else:
            split_opt_comb = bold_split.clone(name='split_opt_comb')
            workflow.connect([
                (bold_t2s_wf, split_opt_comb, [
                    ('outputnode.bold', 'in_file')]),
                (split_opt_comb, bold_mni_trans_wf, [
                    ('out_files', 'inputnode.bold_split')
                ])
            ])

        if use_aroma:
            # ICA-AROMA workflow
            # Internally resamples to MNI152 Linear (2006)
            from .confounds import init_ica_aroma_wf

            ica_aroma_wf = init_ica_aroma_wf(
                template=template,
                metadata=metadata,
                mem_gb=mem_gb['resampled'],
                omp_nthreads=omp_nthreads,
                use_fieldwarp=fmaps is not None,
                err_on_aroma_warn=err_on_aroma_warn,
                aroma_melodic_dim=aroma_melodic_dim,
                name='ica_aroma_wf')

            join = pe.Node(niu.Function(output_names=["out_file"],
                                        function=_to_join),
                           name='aroma_confounds')

            workflow.disconnect([
                (bold_confounds_wf, outputnode, [
                    ('outputnode.confounds_file', 'confounds'),
                ]),
            ])
            workflow.connect([
                (inputnode, ica_aroma_wf, [
                    ('bold_file', 'inputnode.name_source'),
                    ('t1_2_mni_forward_transform', 'inputnode.t1_2_mni_forward_transform')]),
                (bold_split, ica_aroma_wf, [
                    ('out_files', 'inputnode.bold_split')]),
                (bold_hmc_wf, ica_aroma_wf, [
                    ('outputnode.movpar_file', 'inputnode.movpar_file'),
                    ('outputnode.xforms', 'inputnode.hmc_xforms')]),
                (bold_reg_wf, ica_aroma_wf, [
                    ('outputnode.itk_bold_to_t1', 'inputnode.itk_bold_to_t1')]),
                (bold_bold_trans_wf if not multiecho else bold_t2s_wf, ica_aroma_wf, [
                    ('outputnode.bold_mask', 'inputnode.bold_mask')]),
                (bold_sdc_wf, ica_aroma_wf, [
                    ('outputnode.out_warp', 'inputnode.fieldwarp')]),
                (bold_reference_wf, ica_aroma_wf, [
                    ('outputnode.skip_vols', 'inputnode.skip_vols')]),
                (bold_confounds_wf, join, [
                    ('outputnode.confounds_file', 'in_file')]),
                (ica_aroma_wf, join,
                    [('outputnode.aroma_confounds', 'join_file')]),
                (ica_aroma_wf, outputnode,
                    [('outputnode.aroma_noise_ics', 'aroma_noise_ics'),
                     ('outputnode.melodic_mix', 'melodic_mix'),
                     ('outputnode.nonaggr_denoised_file', 'nonaggr_denoised_file')]),
                (join, outputnode, [('out_file', 'confounds')]),
            ])

    # SURFACES ##################################################################################
    surface_spaces = [space for space in output_spaces if space.startswith('fs')]
    if freesurfer and surface_spaces:
        LOGGER.log(25, 'Creating BOLD surface-sampling workflow.')
        bold_surf_wf = init_bold_surf_wf(mem_gb=mem_gb['resampled'],
                                         output_spaces=surface_spaces,
                                         medial_surface_nan=medial_surface_nan,
                                         name='bold_surf_wf')
        workflow.connect([
            (inputnode, bold_surf_wf, [
                ('t1_preproc', 'inputnode.t1_preproc'),
                ('subjects_dir', 'inputnode.subjects_dir'),
                ('subject_id', 'inputnode.subject_id'),
                ('t1_2_fsnative_forward_transform', 'inputnode.t1_2_fsnative_forward_transform')]),
            (bold_t1_trans_wf, bold_surf_wf, [('outputnode.bold_t1', 'inputnode.source_file')]),
            (bold_surf_wf, outputnode, [('outputnode.surfaces', 'surfaces')]),
        ])

        if cifti_output:
            bold_surf_wf.__desc__ += """\
*Grayordinates* files [@hcppipelines], which combine surface-sampled
data and volume-sampled data, were also generated.
"""
            gen_cifti = pe.MapNode(GenerateCifti(), iterfield=["surface_target", "gifti_files"],
                                   name="gen_cifti")
            gen_cifti.inputs.TR = metadata.get("RepetitionTime")
            gen_cifti.inputs.surface_target = cifti_spaces

            workflow.connect([
                (bold_surf_wf, gen_cifti, [
                    ('outputnode.surfaces', 'gifti_files')]),
                (inputnode, gen_cifti, [('subjects_dir', 'subjects_dir')]),
                (bold_mni_trans_wf, gen_cifti, [('outputnode.bold_mni', 'bold_file')]),
                (gen_cifti, outputnode, [('out_file', 'bold_cifti'),
                                         ('variant', 'cifti_variant'),
                                         ('variant_key', 'cifti_variant_key')]),
            ])

    # REPORTING ############################################################
    ds_report_summary = pe.Node(
        DerivativesDataSink(suffix='summary'),
        name='ds_report_summary', run_without_submitting=True,
        mem_gb=DEFAULT_MEMORY_MIN_GB)

    ds_report_validation = pe.Node(
        DerivativesDataSink(base_directory=reportlets_dir,
                            suffix='validation'),
        name='ds_report_validation', run_without_submitting=True,
        mem_gb=DEFAULT_MEMORY_MIN_GB)

    workflow.connect([
        (summary, ds_report_summary, [('out_report', 'in_file')]),
        (bold_reference_wf, ds_report_validation, [
            ('outputnode.validation_report', 'in_file')]),
    ])

    # Fill-in datasinks of reportlets seen so far
    for node in workflow.list_node_names():
        if node.split('.')[-1].startswith('ds_report'):
            workflow.get_node(node).inputs.base_directory = reportlets_dir
            workflow.get_node(node).inputs.source_file = ref_file

    return workflow


def init_func_derivatives_wf(bids_root, cifti_output, freesurfer,
                             metadata, output_dir, output_spaces,
                             template, use_aroma,
                             name='func_derivatives_wf'):
    """
    Set up a battery of datasinks to store derivatives in the right location
    """
    from smriprep.workflows.outputs import _bids_relative
    workflow = Workflow(name=name)

    inputnode = pe.Node(
        niu.IdentityInterface(
            fields=['source_file',
                    'bold_t1', 'bold_t1_ref', 'bold_mask_t1',
                    'bold_mni', 'bold_mni_ref', 'bold_mask_mni',
                    'bold_aseg_t1', 'bold_aparc_t1', 'bold_aseg_mni',
                    'bold_aparc_mni', 'cifti_variant_key',
                    'confounds', 'surfaces', 'aroma_noise_ics', 'melodic_mix',
                    'nonaggr_denoised_file', 'bold_cifti', 'cifti_variant',
                    'confounds_metadata']),
        name='inputnode')

    raw_sources = pe.Node(niu.Function(function=_bids_relative), name='raw_sources')
    raw_sources.inputs.bids_root = bids_root

    ds_confounds = pe.Node(DerivativesDataSink(
        base_directory=output_dir, desc='confounds', suffix='regressors'),
        name="ds_confounds", run_without_submitting=True,
        mem_gb=DEFAULT_MEMORY_MIN_GB)
    workflow.connect([
        (inputnode, raw_sources, [('source_file', 'in_files')]),
        (inputnode, ds_confounds, [('source_file', 'source_file'),
                                   ('confounds', 'in_file'),
                                   ('confounds_metadata', 'meta_dict')]),
    ])

    # Resample to T1w space
    if 'T1w' in output_spaces:
        ds_bold_t1 = pe.Node(
            DerivativesDataSink(base_directory=output_dir, space='T1w', desc='preproc',
                                keep_dtype=True, compress=True, SkullStripped=False,
                                RepetitionTime=metadata.get('RepetitionTime')),
            name='ds_bold_t1', run_without_submitting=True,
            mem_gb=DEFAULT_MEMORY_MIN_GB)
        ds_bold_t1_ref = pe.Node(
            DerivativesDataSink(base_directory=output_dir, space='T1w', suffix='boldref'),
            name='ds_bold_t1_ref', run_without_submitting=True,
            mem_gb=DEFAULT_MEMORY_MIN_GB)

        ds_bold_mask_t1 = pe.Node(
            DerivativesDataSink(base_directory=output_dir, space='T1w', desc='brain',
                                suffix='mask'),
            name='ds_bold_mask_t1', run_without_submitting=True,
            mem_gb=DEFAULT_MEMORY_MIN_GB)
        workflow.connect([
            (inputnode, ds_bold_t1, [('source_file', 'source_file'),
                                     ('bold_t1', 'in_file')]),
            (inputnode, ds_bold_t1_ref, [('source_file', 'source_file'),
                                         ('bold_t1_ref', 'in_file')]),
            (inputnode, ds_bold_mask_t1, [('source_file', 'source_file'),
                                          ('bold_mask_t1', 'in_file')]),
            (raw_sources, ds_bold_mask_t1, [('out', 'RawSources')]),
        ])
        if freesurfer:
            ds_bold_aseg_t1 = pe.Node(DerivativesDataSink(
                base_directory=output_dir, space='T1w', desc='aseg', suffix='dseg'),
                name='ds_bold_aseg_t1', run_without_submitting=True,
                mem_gb=DEFAULT_MEMORY_MIN_GB)
            ds_bold_aparc_t1 = pe.Node(DerivativesDataSink(
                base_directory=output_dir, space='T1w', desc='aparcaseg', suffix='dseg'),
                name='ds_bold_aparc_t1', run_without_submitting=True,
                mem_gb=DEFAULT_MEMORY_MIN_GB)
            workflow.connect([
                (inputnode, ds_bold_aseg_t1, [('source_file', 'source_file'),
                                              ('bold_aseg_t1', 'in_file')]),
                (inputnode, ds_bold_aparc_t1, [('source_file', 'source_file'),
                                               ('bold_aparc_t1', 'in_file')]),
            ])

    # Resample to template (default: MNI)
    if 'template' in output_spaces:
        ds_bold_mni = pe.Node(
            DerivativesDataSink(base_directory=output_dir, space=template, desc='preproc',
                                keep_dtype=True, compress=True, SkullStripped=False,
                                RepetitionTime=metadata.get('RepetitionTime')),
            name='ds_bold_mni', run_without_submitting=True,
            mem_gb=DEFAULT_MEMORY_MIN_GB)
        ds_bold_mni_ref = pe.Node(
            DerivativesDataSink(base_directory=output_dir, space=template, suffix='boldref'),
            name='ds_bold_mni_ref', run_without_submitting=True,
            mem_gb=DEFAULT_MEMORY_MIN_GB)

        ds_bold_mask_mni = pe.Node(
            DerivativesDataSink(base_directory=output_dir, space=template, desc='brain',
                                suffix='mask'),
            name='ds_bold_mask_mni', run_without_submitting=True,
            mem_gb=DEFAULT_MEMORY_MIN_GB)
        workflow.connect([
            (inputnode, ds_bold_mni, [('source_file', 'source_file'),
                                      ('bold_mni', 'in_file')]),
            (inputnode, ds_bold_mni_ref, [('source_file', 'source_file'),
                                          ('bold_mni_ref', 'in_file')]),
            (inputnode, ds_bold_mask_mni, [('source_file', 'source_file'),
                                           ('bold_mask_mni', 'in_file')]),
            (raw_sources, ds_bold_mask_mni, [('out', 'RawSources')]),
        ])

        if freesurfer:
            ds_bold_aseg_mni = pe.Node(DerivativesDataSink(
                base_directory=output_dir, space=template, desc='aseg', suffix='dseg'),
                name='ds_bold_aseg_mni', run_without_submitting=True,
                mem_gb=DEFAULT_MEMORY_MIN_GB)
            ds_bold_aparc_mni = pe.Node(DerivativesDataSink(
                base_directory=output_dir, space=template, desc='aparcaseg', suffix='dseg'),
                name='ds_bold_aparc_mni', run_without_submitting=True,
                mem_gb=DEFAULT_MEMORY_MIN_GB)
            workflow.connect([
                (inputnode, ds_bold_aseg_mni, [('source_file', 'source_file'),
                                               ('bold_aseg_mni', 'in_file')]),
                (inputnode, ds_bold_aparc_mni, [('source_file', 'source_file'),
                                                ('bold_aparc_mni', 'in_file')]),
            ])

    # fsaverage space
    if freesurfer and any(space.startswith('fs') for space in output_spaces):
        name_surfs = pe.MapNode(GiftiNameSource(
            pattern=r'(?P<LR>[lr])h.(?P<space>\w+).gii', template='space-{space}_hemi-{LR}.func'),
            iterfield='in_file', name='name_surfs', mem_gb=DEFAULT_MEMORY_MIN_GB,
            run_without_submitting=True)
        ds_bold_surfs = pe.MapNode(DerivativesDataSink(base_directory=output_dir),
                                   iterfield=['in_file', 'suffix'], name='ds_bold_surfs',
                                   run_without_submitting=True,
                                   mem_gb=DEFAULT_MEMORY_MIN_GB)

        workflow.connect([
            (inputnode, name_surfs, [('surfaces', 'in_file')]),
            (inputnode, ds_bold_surfs, [('source_file', 'source_file'),
                                        ('surfaces', 'in_file')]),
            (name_surfs, ds_bold_surfs, [('out_name', 'suffix')]),
        ])

        # CIFTI output
        if cifti_output and 'template' in output_spaces:
            name_cifti = pe.MapNode(
                CiftiNameSource(), iterfield=['variant'], name='name_cifti',
                mem_gb=DEFAULT_MEMORY_MIN_GB, run_without_submitting=True)
            cifti_bolds = pe.MapNode(
                DerivativesDataSink(base_directory=output_dir, compress=False),
                iterfield=['in_file', 'suffix'], name='cifti_bolds',
                run_without_submitting=True, mem_gb=DEFAULT_MEMORY_MIN_GB)
            cifti_key = pe.MapNode(DerivativesDataSink(
                base_directory=output_dir), iterfield=['in_file', 'suffix'],
                name='cifti_key', run_without_submitting=True,
                mem_gb=DEFAULT_MEMORY_MIN_GB)
            workflow.connect([
                (inputnode, name_cifti, [('cifti_variant', 'variant')]),
                (inputnode, cifti_bolds, [('bold_cifti', 'in_file'),
                                          ('source_file', 'source_file')]),
                (name_cifti, cifti_bolds, [('out_name', 'suffix')]),
                (name_cifti, cifti_key, [('out_name', 'suffix')]),
                (inputnode, cifti_key, [('source_file', 'source_file'),
                                        ('cifti_variant_key', 'in_file')]),
            ])

    if use_aroma:
        ds_aroma_noise_ics = pe.Node(DerivativesDataSink(
            base_directory=output_dir, suffix='AROMAnoiseICs'),
            name="ds_aroma_noise_ics", run_without_submitting=True,
            mem_gb=DEFAULT_MEMORY_MIN_GB)
        ds_melodic_mix = pe.Node(DerivativesDataSink(
            base_directory=output_dir, desc='MELODIC', suffix='mixing'),
            name="ds_melodic_mix", run_without_submitting=True,
            mem_gb=DEFAULT_MEMORY_MIN_GB)
        ds_aroma_mni = pe.Node(
            DerivativesDataSink(base_directory=output_dir, space=template,
                                desc='smoothAROMAnonaggr', keep_dtype=True),
            name='ds_aroma_mni', run_without_submitting=True,
            mem_gb=DEFAULT_MEMORY_MIN_GB)

        workflow.connect([
            (inputnode, ds_aroma_noise_ics, [('source_file', 'source_file'),
                                             ('aroma_noise_ics', 'in_file')]),
            (inputnode, ds_melodic_mix, [('source_file', 'source_file'),
                                         ('melodic_mix', 'in_file')]),
            (inputnode, ds_aroma_mni, [('source_file', 'source_file'),
                                       ('nonaggr_denoised_file', 'in_file')]),
        ])

    return workflow


def _get_series_len(bold_fname):
    from niworkflows.interfaces.registration import _get_vols_to_discard
    img = nb.load(bold_fname)
    if len(img.shape) < 4:
        return 1

    skip_vols = _get_vols_to_discard(img)

    return img.shape[3] - skip_vols


def _create_mem_gb(bold_fname):
    bold_size_gb = os.path.getsize(bold_fname) / (1024**3)
    bold_tlen = nb.load(bold_fname).shape[-1]
    mem_gb = {
        'filesize': bold_size_gb,
        'resampled': bold_size_gb * 4,
        'largemem': bold_size_gb * (max(bold_tlen / 100, 1.0) + 4),
    }

    return bold_tlen, mem_gb


def _get_wf_name(bold_fname):
    """
    Derives the workflow name for supplied BOLD file.

    >>> _get_wf_name('/completely/made/up/path/sub-01_task-nback_bold.nii.gz')
    'func_preproc_task_nback_wf'
    >>> _get_wf_name('/completely/made/up/path/sub-01_task-nback_run-01_echo-1_bold.nii.gz')
    'func_preproc_task_nback_run_01_echo_1_wf'
    """
    from nipype.utils.filemanip import split_filename
    fname = split_filename(bold_fname)[1]
    fname_nosub = '_'.join(fname.split("_")[1:])
    # if 'echo' in fname_nosub:
    #     fname_nosub = '_'.join(fname_nosub.split("_echo-")[:1]) + "_bold"
    name = "func_preproc_" + fname_nosub.replace(
        ".", "_").replace(" ", "").replace("-", "_").replace("_bold", "_wf")

    return name


def _to_join(in_file, join_file):
    """
    Joins two tsv files if the join_file is not None
    """
    from niworkflows.interfaces.utils import JoinTSVColumns
    if join_file is None:
        return in_file
    else:
        res = JoinTSVColumns(in_file=in_file, join_file=join_file).run()
        return res.outputs.out_file<|MERGE_RESOLUTION|>--- conflicted
+++ resolved
@@ -88,15 +88,11 @@
                                   use_aroma=False,
                                   err_on_aroma_warn=False,
                                   aroma_melodic_dim=-200,
-<<<<<<< HEAD
                                   return_all_components=False,
                                   fd_spike_thr=0.5,
                                   dv_spike_thr=1.5,
-                                  num_bold=1)
-=======
                                   num_bold=1,
-                                  layout=BIDSLayout())
->>>>>>> b0c2b76d
+                                  layout=BIDSLayout()))
 
     **Parameters**
 
