--- conflicted
+++ resolved
@@ -51,13 +51,8 @@
                          use_bbr, t2s_coreg, bold2t1w_dof, reportlets_dir,
                          output_spaces, template, output_dir, omp_nthreads,
                          fmap_bspline, fmap_demean, use_syn, force_syn,
-<<<<<<< HEAD
                          use_aroma, ignore_aroma_err, medial_surface_nan, cifti_output,
-                         debug, low_mem, output_grid_ref, layout=None):
-=======
-                         use_aroma, ignore_aroma_err, medial_surface_nan,
                          debug, low_mem, template_out_grid, layout=None):
->>>>>>> 8bf01807
     """
     This workflow controls the functional preprocessing stages of FMRIPREP.
 
