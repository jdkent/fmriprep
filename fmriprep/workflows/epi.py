--- conflicted
+++ resolved
@@ -261,13 +261,8 @@
                             suffix='preproc'), name='DerivHMC_SBRef')
 
     ds_report = pe.Node(
-<<<<<<< HEAD
-        DerivativesDataSink(base_directory=settings['output_dir'],
-                            suffix='epi_sbref', out_path_base='reports'),
-=======
         DerivativesDataSink(base_directory=settings['reportlets_dir'],
                             suffix='epi_sbref'),
->>>>>>> d4a0a24a
         name="DS_Report")
 
     workflow.connect([
